# -*- coding: utf-8 -*-
###########################################################################
# Copyright (c), The AiiDA team. All rights reserved.                     #
# This file is part of the AiiDA code.                                    #
#                                                                         #
# The code is hosted on GitHub at https://github.com/aiidateam/aiida_core #
# For further information on the license, see the LICENSE.txt file        #
# For further information please visit http://www.aiida.net               #
###########################################################################
import os
import subprocess
import sys
import time
from aiida.common.exceptions import NotExistent
from aiida.daemon.client import ProfileDaemonClient
from aiida.orm import DataFactory
from aiida.orm.data.int import Int
from aiida.orm.data.list import List
from aiida.work.launch import run_get_node, submit
<<<<<<< HEAD
from aiida.work.class_loader import CLASS_LOADER
from workchains import NestedWorkChain, SerializeWorkChain
=======
from workchains import NestedWorkChain, ListEcho
>>>>>>> 49548afa

ParameterData = DataFactory('parameter')

codename = 'doubler@torquessh'
timeout_secs = 4 * 60 # 4 minutes
number_calculations = 15 # Number of calculations to submit
number_workchains = 8 # Number of workchains to submit

def print_daemon_log():
    profile_daemon_client = ProfileDaemonClient()
    daemon_log = profile_daemon_client.daemon_log_file

    print "Output of 'cat {}':".format(daemon_log)
    try:
        print subprocess.check_output(
            ['cat', '{}'.format(daemon_log)], stderr=subprocess.STDOUT,
        )
    except subprocess.CalledProcessError as e:
        print "Note: the command failed, message: {}".format(e.message)

def jobs_have_finished(pks):
    finished_list = [load_node(pk).is_terminated for pk in pks]
    node_list = [load_node(pk) for pk in pks]
    num_finished = len([_ for _ in finished_list if _])

    for node in node_list:
        if not node.is_terminated:
            print 'not terminated: {} [{}]'.format(node.pk, node.process_state)
    print "{}/{} finished".format(num_finished, len(finished_list))
    return not (False in finished_list)

def print_logshow(pk):
    print "Output of 'verdi calculation logshow {}':".format(pk)
    try:
        print subprocess.check_output(
            ["verdi", "calculation", "logshow", "{}".format(pk)],
            stderr=subprocess.STDOUT,
            )
    except subprocess.CalledProcessError as e2:
        print "Note: the command failed, message: {}".format(e2.message)

def validate_calculations(expected_results):
    valid = True
    actual_dict = {}
    for pk, expected_dict in expected_results.iteritems():
        calc = load_node(pk)
        if not calc.is_finished_ok:
            print 'Calculation<{}> status was not FINISHED'.format(pk)
            print_logshow(pk)
            return False

        try:
            actual_dict = calc.out.output_parameters.get_dict()
        except (KeyError, AttributeError) as exception:
            print 'Could not retrieve output_parameters node for Calculation<{}>'.format(pk)
            print_logshow(pk)
            return False

        try:
            actual_dict['retrieved_temporary_files'] = dict(actual_dict['retrieved_temporary_files'])
        except KeyError:
            # If the retrieval fails we simply pass as the following check of the actual value will fail anyway
            pass

        if actual_dict != expected_dict:
            print "* UNEXPECTED VALUE {} for calc pk={}: I expected {}".format(
                actual_dict, pk, expected_dict)
            valid = False

    return valid

def validate_workchains(expected_results):
    valid = True
    for pk, expected_value in expected_results.iteritems():
        try:
            calc = load_node(pk)
            actual_value = calc.out.output
        except (NotExistent, AttributeError) as exception:
            print "* UNABLE TO RETRIEVE VALUE for workchain pk={}: I expected {}, I got {}: {}".format(
                pk, expected_value, type(exception), exception)

        if actual_value != expected_value:
            print "* UNEXPECTED VALUE {}, type {} for workchain pk={}: I expected {}, type {}".format(
                actual_value, type(actual_value), pk, expected_value, type(expected_value))
            valid = False

    return valid

def validate_cached(cached_calcs):
    """
    Check that the calculations with created with caching are indeed cached.
    """
    return all(
        '_aiida_cached_from' in calc.extras() and
        calc.get_hash() == calc.get_extra('_aiida_hash')
        for calc in cached_calcs
    )

def create_calculation(code, counter, inputval, use_cache=False):
    parameters = ParameterData(dict={'value': inputval})
    template = ParameterData(dict={
            ## The following line adds a significant sleep time.
            ## I set it to 1 second to speed up tests
            ## I keep it to a non-zero value because I want
            ## To test the case when AiiDA finds some calcs
            ## in a queued state
            #'cmdline_params': ["{}".format(counter % 3)], # Sleep time
            'cmdline_params': ["1"],
            'input_file_template': "{value}", # File just contains the value to double
            'input_file_name': 'value_to_double.txt',
            'output_file_name': 'output.txt',
            'retrieve_temporary_files': ['triple_value.tmp']
            })
    calc = code.new_calc()
    calc.set_max_wallclock_seconds(5 * 60)  # 5 min
    calc.set_resources({"num_machines": 1})
    calc.set_withmpi(False)
    calc.set_parser_name('simpleplugins.templatereplacer.doubler')

    calc.use_parameters(parameters)
    calc.use_template(template)
    calc.store_all(use_cache=use_cache)
    expected_result = {
        'value': 2 * inputval,
        'retrieved_temporary_files': {
            'triple_value.tmp': str(inputval * 3)
        }
    }
    print "[{}] created calculation {}, pk={}".format(counter, calc.uuid, calc.dbnode.pk)
    return calc, expected_result

def submit_calculation(code, counter, inputval):
    calc, expected_result = create_calculation(
        code=code, counter=counter, inputval=inputval
    )
    calc.submit()
    print "[{}] calculation submitted.".format(counter)
    return calc, expected_result

def launch_calculation(code, counter, inputval):
    """
    Launch calculations to the daemon through the Process layer
    """
    TemplatereplacerCalculation = CalculationFactory('simpleplugins.templatereplacer')
    process = TemplatereplacerCalculation.process()

    parameters = ParameterData(dict={'value': inputval})
    template = ParameterData(dict={
            ## The following line adds a significant sleep time.
            ## I set it to 1 second to speed up tests
            ## I keep it to a non-zero value because I want
            ## To test the case when AiiDA finds some calcs
            ## in a queued state
            #'cmdline_params': ["{}".format(counter % 3)], # Sleep time
            'cmdline_params': ["1"],
            'input_file_template': "{value}", # File just contains the value to double
            'input_file_name': 'value_to_double.txt',
            'output_file_name': 'output.txt',
            'retrieve_temporary_files': ['triple_value.tmp']
            })
    options = {
        'resources': {
            'num_machines': 1
        },
        'max_wallclock_seconds': 5 * 60,
        'withmpi': False,
        'parser_name': 'simpleplugins.templatereplacer.doubler',
    }

    expected_result = {
        'value': 2 * inputval,
        'retrieved_temporary_files': {
            'triple_value.tmp': str(inputval * 3)
        }
    }

    inputs = {
        'code': code,
        'parameters': parameters,
        'template': template,
        'options': options,
    }

    calc = submit(process, **inputs)
    print "[{}] launched calculation {}, pk={}".format(counter, calc.uuid, calc.dbnode.pk)
    return calc, expected_result

def create_cache_calc(code, counter, inputval):
    calc, expected_result = create_calculation(
        code=code, counter=counter, inputval=inputval, use_cache=True
    )
    print "[{}] created cached calculation.".format(counter)
    return calc, expected_result

def main():
    expected_results_calculations = {}
    expected_results_workchains = {}

    code = Code.get_from_string(codename)

    # Submitting the Calculations the old way, creating and storing a JobCalc first and submitting it
    print "Submitting {} old style calculations to the daemon".format(number_calculations)
    for counter in range(1, number_calculations + 1):
        inputval = counter
        calc, expected_result = submit_calculation(
            code=code, counter=counter, inputval=inputval
        )
        expected_results_calculations[calc.pk] = expected_result

    # Submitting the Calculations the new way directly through the launchers
    print "Submitting {} new style calculations to the daemon".format(number_calculations)
    for counter in range(1, number_calculations + 1):
        inputval = counter
        calc, expected_result = launch_calculation(
            code=code, counter=counter, inputval=inputval
        )
        expected_results_calculations[calc.pk] = expected_result

    # Submitting the Workchains
    print "Submitting {} workchains to the daemon".format(number_workchains)
    for index in range(number_workchains):
        inp = Int(index)
        result, node = run_get_node(NestedWorkChain, inp=inp)
        expected_results_workchains[node.pk] = index

<<<<<<< HEAD
    print("Submitting the serializing workchain")
    pk = submit(SerializeWorkChain, test=Int).pk
    expected_results_workchains[pk] = CLASS_LOADER.class_identifier(Int)
=======
    print "Submitting the ListEcho workchain."
    list_value = List()
    list_value.extend([1, 2, 3])
    pk = submit(ListEcho, list=list_value).pk
    expected_results_workchains[pk] = list_value
>>>>>>> 49548afa

    calculation_pks = sorted(expected_results_calculations.keys())
    workchains_pks = sorted(expected_results_workchains.keys())
    pks = calculation_pks + workchains_pks

    print "Wating for end of execution..."
    start_time = time.time()
    exited_with_timeout = True
    while time.time() - start_time < timeout_secs:
        time.sleep(15) # Wait a few seconds

        # Print some debug info, both for debugging reasons and to avoid
        # that the test machine is shut down because there is no output

        print "#"*78
        print "####### TIME ELAPSED: {} s".format(time.time() - start_time)
        print "#"*78
        print "Output of 'verdi calculation list -a':"
        try:
            print subprocess.check_output(
                ["verdi", "calculation", "list", "-a"],
                stderr=subprocess.STDOUT,
            )
        except subprocess.CalledProcessError as e:
            print "Note: the command failed, message: {}".format(e.message)

        print "Output of 'verdi work list':"
        try:
            print subprocess.check_output(
                ['verdi', 'work', 'list', '-a', '-p1'],
                stderr=subprocess.STDOUT,
            )
        except subprocess.CalledProcessError as e:
            print "Note: the command failed, message: {}".format(e.message)

        print "Output of 'verdi daemon status':"
        try:
            print subprocess.check_output(
                ["verdi", "daemon", "status"],
                stderr=subprocess.STDOUT,
            )
        except subprocess.CalledProcessError as e:
            print "Note: the command failed, message: {}".format(e.message)

        if jobs_have_finished(pks):
            print "Calculation terminated its execution"
            exited_with_timeout = False
            break

    if exited_with_timeout:
        print_daemon_log()
        print ""
        print "Timeout!! Calculation did not complete after {} seconds".format(
            timeout_secs)
        sys.exit(2)
    else:
        # create cached calculations -- these should be FINISHED immediately
        cached_calcs = []
        for counter in range(1, number_calculations + 1):
            inputval = counter
            calc, expected_result = create_cache_calc(
                code=code, counter=counter, inputval=inputval
            )
            cached_calcs.append(calc)
            expected_results_calculations[calc.pk] = expected_result
        if (validate_calculations(expected_results_calculations)
            and validate_workchains(expected_results_workchains)
            and validate_cached(cached_calcs)):
            print_daemon_log()
            print ""
            print "OK, all calculations have the expected parsed result"
            sys.exit(0)
        else:
            print_daemon_log()
            print ""
            print "ERROR! Some return values are different from the expected value"
            sys.exit(3)


if __name__ == '__main__':
    main()<|MERGE_RESOLUTION|>--- conflicted
+++ resolved
@@ -17,12 +17,8 @@
 from aiida.orm.data.int import Int
 from aiida.orm.data.list import List
 from aiida.work.launch import run_get_node, submit
-<<<<<<< HEAD
 from aiida.work.class_loader import CLASS_LOADER
-from workchains import NestedWorkChain, SerializeWorkChain
-=======
-from workchains import NestedWorkChain, ListEcho
->>>>>>> 49548afa
+from workchains import NestedWorkChain, SerializeWorkChain, ListEcho
 
 ParameterData = DataFactory('parameter')
 
@@ -248,17 +244,15 @@
         result, node = run_get_node(NestedWorkChain, inp=inp)
         expected_results_workchains[node.pk] = index
 
-<<<<<<< HEAD
     print("Submitting the serializing workchain")
     pk = submit(SerializeWorkChain, test=Int).pk
     expected_results_workchains[pk] = CLASS_LOADER.class_identifier(Int)
-=======
+
     print "Submitting the ListEcho workchain."
     list_value = List()
     list_value.extend([1, 2, 3])
     pk = submit(ListEcho, list=list_value).pk
     expected_results_workchains[pk] = list_value
->>>>>>> 49548afa
 
     calculation_pks = sorted(expected_results_calculations.keys())
     workchains_pks = sorted(expected_results_workchains.keys())
