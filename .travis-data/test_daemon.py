--- conflicted
+++ resolved
@@ -104,13 +104,8 @@
     Check that the calculations with created with caching are indeed cached.
     """
     return all(
-<<<<<<< HEAD
-        'cached_from' in calc.extras() and
-        calc.get_hash() == calc.get_extra('hash')
-=======
         '_aiida_cached_from' in calc.extras() and
         calc.get_hash() == calc.get_extra('_aiida_hash')
->>>>>>> 1c0e6bc9
         for calc in cached_calcs
     )
 
