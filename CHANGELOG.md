--- conflicted
+++ resolved
@@ -1,8 +1,4 @@
-<<<<<<< HEAD
-## v0.10.0rc3:
-=======
 ## v0.10.0:
->>>>>>> e141cf2c
 
 ### Major changes
 - The `DbPath` table has been removed and replaced with a dynamic transitive closure, because, among others, nested workchains could lead to the `DbPath` table exploding in size
