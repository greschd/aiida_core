# -*- coding: utf-8 -*-

import importlib
import inspect
import sys
import unittest

__copyright__ = u"Copyright (c), This file is part of the AiiDA platform. For further information please visit http://www.aiida.net/. All rights reserved."
__license__ = "MIT license, see LICENSE.txt file."
__authors__ = "The AiiDA team."
__version__ = "0.7.0"


def find_classes(module_str):
    extracted_classes = list()
    for _, obj in inspect.getmembers(sys.modules[module_str]):
        if inspect.isclass(obj) and obj.__module__ == module_str:
            extracted_classes.append(obj)
    return extracted_classes


def run_tests():
    modules_str = [
<<<<<<< HEAD
#        "aiida.backends.sqlalchemy.tests.nodes",
#        "aiida.backends.sqlalchemy.tests.backup_script",
#        "aiida.backends.sqlalchemy.tests.nwchem",
        "aiida.backends.sqlalchemy.tests.tcodexporter",
=======
        # "aiida.backends.sqlalchemy.tests.nodes",
        # "aiida.backends.sqlalchemy.tests.backup_script",
        "aiida.backends.sqlalchemy.tests.export_and_import",
>>>>>>> bf5ac8d0
    ]
    for module_str in modules_str:
        # Dynamically importing the module that interests us
        importlib.import_module(module_str)

        for test_class in find_classes(module_str):
            print "Running ", test_class, " of module ", module_str, "."
            suite = unittest.TestLoader().loadTestsFromTestCase(test_class)
            unittest.TextTestRunner(verbosity=2).run(suite)<|MERGE_RESOLUTION|>--- conflicted
+++ resolved
@@ -21,16 +21,9 @@
 
 def run_tests():
     modules_str = [
-<<<<<<< HEAD
-#        "aiida.backends.sqlalchemy.tests.nodes",
-#        "aiida.backends.sqlalchemy.tests.backup_script",
-#        "aiida.backends.sqlalchemy.tests.nwchem",
-        "aiida.backends.sqlalchemy.tests.tcodexporter",
-=======
         # "aiida.backends.sqlalchemy.tests.nodes",
         # "aiida.backends.sqlalchemy.tests.backup_script",
         "aiida.backends.sqlalchemy.tests.export_and_import",
->>>>>>> bf5ac8d0
     ]
     for module_str in modules_str:
         # Dynamically importing the module that interests us
