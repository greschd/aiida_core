--- conflicted
+++ resolved
@@ -134,34 +134,21 @@
         DbExtra.set_value_for_node(n2.dbnode, "pippo2", [3, 4, 'b'])
 
         self.assertEquals(n1.get_extras(), {'pippo': [1, 2, 'a'],
-<<<<<<< HEAD
-                                             'pippobis': [5, 6, 'c']})
-        self.assertEquals(n2.get_extras(), {'pippo2': [3, 4, 'b']})
-=======
                                              'pippobis': [5, 6, 'c'],
                                              '_aiida_hash': n1.get_hash()
                                              })
         self.assertEquals(n2.get_extras(), {'pippo2': [3, 4, 'b'],
                                             '_aiida_hash': n2.get_hash()
                                             })
->>>>>>> 1c0e6bc9
 
         new_attrs = {"newval1": "v", "newval2": [1, {"c": "d", "e": 2}]}
 
         DbExtra.reset_values_for_node(n1.dbnode, attributes=new_attrs)
         self.assertEquals(n1.get_extras(), new_attrs)
-<<<<<<< HEAD
-        self.assertEquals(n2.get_extras(), {'pippo2': [3, 4, 'b']})
-=======
         self.assertEquals(n2.get_extras(), {'pippo2': [3, 4, 'b'], '_aiida_hash': n2.get_hash()})
->>>>>>> 1c0e6bc9
 
         DbExtra.del_value_for_node(n1.dbnode, key='newval2')
         del new_attrs['newval2']
         self.assertEquals(n1.get_extras(), new_attrs)
         # Also check that other nodes were not damaged
-<<<<<<< HEAD
-        self.assertEquals(n2.get_extras(), {'pippo2': [3, 4, 'b']})
-=======
-        self.assertEquals(n2.get_extras(), {'pippo2': [3, 4, 'b'], '_aiida_hash': n2.get_hash()})
->>>>>>> 1c0e6bc9
+        self.assertEquals(n2.get_extras(), {'pippo2': [3, 4, 'b'], '_aiida_hash': n2.get_hash()})