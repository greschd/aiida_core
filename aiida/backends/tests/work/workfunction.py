# -*- coding: utf-8 -*-
###########################################################################
# Copyright (c), The AiiDA team. All rights reserved.                     #
# This file is part of the AiiDA code.                                    #
#                                                                         #
# The code is hosted on GitHub at https://github.com/aiidateam/aiida_core #
# For further information on the license, see the LICENSE.txt file        #
# For further information please visit http://www.aiida.net               #
###########################################################################
import plum.process_monitor
from aiida.backends.testbase import AiidaTestCase
from aiida.work.workfunction import workfunction
from aiida.orm.data.base import get_true_node, Int
<<<<<<< HEAD
=======
from aiida.orm import load_node
>>>>>>> 1c0e6bc9
from aiida.work.run import run
import aiida.work.util as util
from aiida.common import caching


@workfunction
def simple_wf():
    return {'result': get_true_node()}


@workfunction
def return_input(inp):
    return {'result': inp}


class TestWf(AiidaTestCase):
    def setUp(self):
        super(TestWf, self).setUp()
        self.assertEquals(len(util.ProcessStack.stack()), 0)
        self.assertEquals(len(plum.process_monitor.MONITOR.get_pids()), 0)

    def tearDown(self):
        super(TestWf, self).tearDown()
        self.assertEquals(len(util.ProcessStack.stack()), 0)
        self.assertEquals(len(plum.process_monitor.MONITOR.get_pids()), 0)

    def test_blocking(self):
        self.assertTrue(simple_wf()['result'])
        self.assertTrue(return_input(get_true_node())['result'])

    def test_run(self):
        self.assertTrue(run(simple_wf)['result'])
        self.assertTrue(run(return_input, get_true_node())['result'])

    def test_hashes(self):
        _, pid1 = run(return_input, inp=Int(2), _return_pid=True)
        _, pid2 = run(return_input,  inp=Int(2), _return_pid=True)
        w1 = load_node(pid1)
        w2 = load_node(pid2)
        self.assertEqual(w1.get_hash(), w2.get_hash())

    def test_hashes_different(self):
        _, pid1 = run(return_input, inp=Int(2), _return_pid=True)
        _, pid2 = run(return_input,  inp=Int(3), _return_pid=True)
        w1 = load_node(pid1)
        w2 = load_node(pid2)
        self.assertNotEqual(w1.get_hash(), w2.get_hash())

    def _check_hash_consistent(self, pid):
        wc = load_node(pid)
<<<<<<< HEAD
        self.assertEqual(wc.get_hash(), wc.get_extra('hash'))
=======
        self.assertEqual(wc.get_hash(), wc.get_extra('_aiida_hash'))
>>>>>>> 1c0e6bc9
<|MERGE_RESOLUTION|>--- conflicted
+++ resolved
@@ -11,10 +11,7 @@
 from aiida.backends.testbase import AiidaTestCase
 from aiida.work.workfunction import workfunction
 from aiida.orm.data.base import get_true_node, Int
-<<<<<<< HEAD
-=======
 from aiida.orm import load_node
->>>>>>> 1c0e6bc9
 from aiida.work.run import run
 import aiida.work.util as util
 from aiida.common import caching
@@ -65,8 +62,4 @@
 
     def _check_hash_consistent(self, pid):
         wc = load_node(pid)
-<<<<<<< HEAD
-        self.assertEqual(wc.get_hash(), wc.get_extra('hash'))
-=======
-        self.assertEqual(wc.get_hash(), wc.get_extra('_aiida_hash'))
->>>>>>> 1c0e6bc9
+        self.assertEqual(wc.get_hash(), wc.get_extra('_aiida_hash'))