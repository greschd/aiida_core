# -*- coding: utf-8 -*-
###########################################################################
# Copyright (c), The AiiDA team. All rights reserved.                     #
# This file is part of the AiiDA code.                                    #
#                                                                         #
# The code is hosted on GitHub at https://github.com/aiidateam/aiida_core #
# For further information on the license, see the LICENSE.txt file        #
# For further information please visit http://www.aiida.net               #
###########################################################################
"""
This file contains the main routines to submit, check and retrieve calculation
results. These are general and contain only the main logic; where appropriate,
the routines make reference to the suitable plugins for all
plugin-specific operations.
"""
from aiida.backends.utils import get_authinfo
from aiida.common.datastructures import calc_states
from aiida.scheduler.datastructures import job_states
from aiida.common.exceptions import (
    AuthenticationError,
    ConfigurationError,
    ModificationNotAllowed,
)
from aiida.common import aiidalogger
from aiida.common.folders import SandboxFolder
from aiida.common.links import LinkType
from aiida.orm import load_node
from aiida.orm import DataFactory
from aiida.orm.data.folder import FolderData
from aiida.utils.logger import get_dblogger_extra
import os


execlogger = aiidalogger.getChild('execmanager')


def update_running_calcs_status(authinfo):
    """
    Update the states of calculations in WITHSCHEDULER status belonging
    to user and machine as defined in the 'dbauthinfo' table.
    """
    from aiida.orm import Computer
    from aiida.backends.utils import QueryFactory

    if not authinfo.enabled:
        return

    execlogger.debug(
        "Updating running calc status for user {} "
        "and machine {}".format(
            authinfo.aiidauser.email, authinfo.dbcomputer.name)
    )

    # This will be returned to the caller
    computed = []

    qmanager = QueryFactory()()
    calcs_to_inquire = qmanager.query_jobcalculations_by_computer_user_state(
        state=calc_states.WITHSCHEDULER,
        computer=authinfo.dbcomputer,
        user=authinfo.aiidauser
    )
    # I avoid to open an ssh connection if there are
    # no calcs with state WITHSCHEDULER
    if not len(calcs_to_inquire):
        return computed

    # NOTE: no further check is done that machine and
    # aiidauser are correct for each job in calcs
    scheduler = Computer(dbcomputer=authinfo.dbcomputer).get_scheduler()
    transport = authinfo.get_transport()

    # Open connection
    with transport:
        scheduler.set_transport(transport)
        # TODO: Check if we are ok with filtering by job (to make this work,
        # I had to remove the check on the retval for getJobs,
        # because if the job has computed and is not in the output of
        # qstat, it gives a nonzero retval)

        # TODO: catch SchedulerError exception and do something
        # sensible (at least, skip this computer but continue with
        # following ones, and set a counter; set calculations to
        # UNKNOWN after a while?
        if scheduler.get_feature('can_query_by_user'):
            found_jobs = scheduler.getJobs(user="$USER", as_dict=True)
        else:
            jobids_to_inquire = [str(job.get_job_id()) for job in calcs_to_inquire]
            found_jobs = scheduler.getJobs(jobs=jobids_to_inquire, as_dict=True)

        # Update the status of jobs
        for job in calcs_to_inquire:
            logger_extra = get_dblogger_extra(job)

            job_id = job.get_job_id()
            if job_id is None:
                execlogger.error(
                    "JobCalculation {} is WITHSCHEDULER "
                    "but no job id was found!".format(job.pk), extra=logger_extra)
                continue

            job_info = found_jobs.get(job_id, None)
            if _update_job_calc(job, scheduler, job_info):
                computed.append(job)

    return computed


def update_job(job, scheduler=None):
    """

    :param scheduler: The (optional) scheduler associated with the job, if
        it is not supplied an attempt to get it will be made but this is
        somewhat expensive so ideally the client will pass it in.

    preconditions if scheduler passed:
    * scheduler == job.get_computer().get_scheduler()
    * scheduler._transport is not None

    :param job: The job calculation to update
    :type job: :class:`aiida.orm.calculation.job.JobCalculation`
    :return: True if the job has is 'computed', False otherwise
    :rtype: bool
    """
    job_id = job.get_job_id()
    if job_id is None:
        execlogger.error(
            "JobCalculation {} is WITHSCHEDULER "
            "but no job id was found!".format(job.pk), extra=get_dblogger_extra(job))
        return False

    if scheduler is None:
        scheduler = job.get_computer().get_scheduler()
        authinfo = get_authinfo(job.get_computer(), job.get_user())
        transport = authinfo.get_transport()
        scheduler.set_transport()
    else:
        # This will raise if the scheduler doesn't have a transport
        transport = scheduler.transport

    # Keep transport open for the duration
    with transport:
        job_info = scheduler.getJobs(jobs=[job_id], as_dict=True).get(job_id, None)
        return _update_job_calc(job, scheduler, job_info)


def update_job_calc_from_job_info(calc, job_info):
    """
    Updates the job info for a JobCalculation using job information
    as obtained from the scheduler.

    :param calc: The job calculation
    :type calc: :class:`aiida.orm.calculation.job.JobCalculation`
    :param job_info: the information returned by the scheduler for this job
    :return: True if the job state is DONE, False otherwise
    :rtype: bool
    """
    calc._set_scheduler_state(job_info.job_state)
    calc._set_last_jobinfo(job_info)

    return job_info.job_state in job_states.DONE


def update_job_calc_from_detailed_job_info(calc, detailed_job_info):
    """
    Updates the detailed job info for a JobCalculation as obtained from
    the scheduler

    :param calc: The job calculation
    :type calc: :class:`aiida.orm.calculation.job.JobCalculation`
    :param detailed_job_info: the detailed information as returned by the
        scheduler for this job
    """
    from aiida.scheduler.datastructures import JobInfo

    last_jobinfo = calc._get_last_jobinfo()
    if last_jobinfo is None:
        last_jobinfo = JobInfo()
        last_jobinfo.job_id = calc.get_job_id()
        last_jobinfo.job_state = job_states.DONE

    last_jobinfo.detailedJobinfo = detailed_job_info
    calc._set_last_jobinfo(last_jobinfo)


# region Daemon tasks
def retrieve_jobs():
    from aiida.backends.utils import QueryFactory

    qmanager = QueryFactory()()
    # I create a unique set of pairs (computer, aiidauser)
    computers_users_to_check = qmanager.query_jobcalculations_by_computer_user_state(
        state=calc_states.COMPUTED,
        only_computer_user_pairs=True,
        only_enabled=True
    )

    # I create a unique set of pairs (computer, aiidauser)
    # ~ computers_users_to_check = list(
    # ~ JobCalculation._get_all_with_state(
    # ~ state=calc_states.COMPUTED,
    # ~ only_computer_user_pairs=True,
    # ~ only_enabled=True)
    # ~ )

    for computer, aiidauser in computers_users_to_check:
        execlogger.debug("({},{}) pair to check".format(
            aiidauser.email, computer.name))
        try:
            authinfo = get_authinfo(computer.dbcomputer, aiidauser._dbuser)
            retrieve_computed_for_authinfo(authinfo)
        except Exception as e:
            msg = ("Error while retrieving calculation status for "
                   "aiidauser={} on computer={}, "
                   "error type is {}, error message: {}".format(
                aiidauser.email,
                computer.name,
                e.__class__.__name__, e.message))
            execlogger.error(msg)
            # Continue with next computer
            continue


def update_jobs():
    """
    calls an update for each set of pairs (machine, aiidauser)
    """
    from aiida.backends.utils import QueryFactory

    qmanager = QueryFactory()()
    # I create a unique set of pairs (computer, aiidauser)
    computers_users_to_check = qmanager.query_jobcalculations_by_computer_user_state(
        state=calc_states.WITHSCHEDULER,
        only_computer_user_pairs=True,
        only_enabled=True
    )

    for computer, aiidauser in computers_users_to_check:
        execlogger.debug(
            "({},{}) pair to check".format(aiidauser.email, computer.name)
        )

        try:
            authinfo = get_authinfo(computer.dbcomputer, aiidauser._dbuser)
            computed_calcs = update_running_calcs_status(authinfo)
        except Exception as e:
            msg = ("Error while updating calculation status "
                   "for aiidauser={} on computer={}, "
                   "error type is {}, error message: {}".format(
                aiidauser.email,
                computer.name,
                e.__class__.__name__, e.message))
            execlogger.error(msg)
            # Continue with next computer
            continue


def submit_jobs():
    """
    Submit all jobs in the TOSUBMIT state.
    """
    from aiida.utils.logger import get_dblogger_extra
    from aiida.backends.utils import QueryFactory

    qmanager = QueryFactory()()
    # I create a unique set of pairs (computer, aiidauser)
    computers_users_to_check = qmanager.query_jobcalculations_by_computer_user_state(
        state=calc_states.TOSUBMIT,
        only_computer_user_pairs=True,
        only_enabled=True
    )

    for computer, aiidauser in computers_users_to_check:

        execlogger.error("({},{}) pair to submit".format(
            aiidauser.email, computer.name))

        try:
            try:
                authinfo = get_authinfo(computer.dbcomputer, aiidauser._dbuser)
            except AuthenticationError:
                # TODO!!
                # Put each calculation in the SUBMISSIONFAILED state because
                # I do not have AuthInfo to submit them
                calcs_to_inquire = qmanager.query_jobcalculations_by_computer_user_state(
                    state=calc_states.TOSUBMIT,
                    computer=computer, user=aiidauser
                )
                # ~ calcs_to_inquire = JobCalculation._get_all_with_state(
                # ~ state=calc_states.TOSUBMIT,
                # ~ computer=computer, user=aiidauser)
                for calc in calcs_to_inquire:
                    try:
                        calc._set_state(calc_states.SUBMISSIONFAILED)
                    except ModificationNotAllowed:
                        # Someone already set it, just skip
                        pass
                    logger_extra = get_dblogger_extra(calc)
                    execlogger.error("Submission of calc {} failed, "
                                     "computer pk= {} ({}) is not configured "
                                     "for aiidauser {}".format(
                        calc.pk, computer.pk, computer.get_name(),
                        aiidauser.email),
                        extra=logger_extra)
                # Go to the next (dbcomputer,aiidauser) pair
                continue

            submitted_calcs = submit_jobs_with_authinfo(authinfo)
        except Exception as e:
            import traceback

            msg = ("Error while submitting jobs "
                   "for aiidauser={} on computer={}, "
                   "error type is {}, traceback: {}".format(
                aiidauser.email,
                computer.name,
                e.__class__.__name__, traceback.format_exc()))
            print msg
            execlogger.error(msg)
            # Continue with next computer
            continue


# endregion


def submit_jobs_with_authinfo(authinfo):
    """
    Submit jobs in TOSUBMIT status belonging
    to user and machine as defined in the 'dbauthinfo' table.
    """
    from aiida.orm import JobCalculation
    from aiida.utils.logger import get_dblogger_extra

    from aiida.backends.utils import QueryFactory

    if not authinfo.enabled:
        return

    execlogger.debug("Submitting jobs for user {} "
                     "and machine {}".format(
        authinfo.aiidauser.email, authinfo.dbcomputer.name))

    qmanager = QueryFactory()()
    # I create a unique set of pairs (computer, aiidauser)
    calcs_to_inquire = qmanager.query_jobcalculations_by_computer_user_state(
        state=calc_states.TOSUBMIT,
        computer=authinfo.dbcomputer,
        user=authinfo.aiidauser)

    # I avoid to open an ssh connection if there are
    # no calcs with state WITHSCHEDULER
    if len(calcs_to_inquire):
        # Open connection
        try:
            # I do it here so that the transport is opened only once per computer
            with authinfo.get_transport() as t:
                for c in calcs_to_inquire:
                    logger_extra = get_dblogger_extra(c)
                    t._set_logger_extra(logger_extra)

                    try:
                        submit_calc(calc=c, authinfo=authinfo, transport=t)
                    except Exception as e:
                        # TODO: implement a counter, after N retrials
                        # set it to a status that
                        # requires the user intervention
                        execlogger.warning("There was an exception for "
                                           "calculation {} ({}): {}".format(
                            c.pk, e.__class__.__name__, e.message))
                        # I just proceed to the next calculation
                        continue
        # Catch exceptions also at this level (this happens only if there is
        # a problem opening the transport in the 'with t' statement,
        # because any other exception is caught and skipped above
        except Exception as e:
            import traceback
            from aiida.utils.logger import get_dblogger_extra

            for calc in calcs_to_inquire:
                logger_extra = get_dblogger_extra(calc)
                try:
                    calc._set_state(calc_states.SUBMISSIONFAILED)
                except ModificationNotAllowed:
                    # Someone already set it, just skip
                    pass

                execlogger.error("Submission of calc {} failed, check also the "
                                 "log file! Traceback: {}".format(calc.pk,
                                                                  traceback.format_exc()),
                                 extra=logger_extra)
            raise


def submit_calc(calc, authinfo, transport=None):
    """
    Submit a calculation

    :note: if no transport is passed, a new transport is opened and then
        closed within this function. If you want to use an already opened
        transport, pass it as further parameter. In this case, the transport
        has to be already open, and must coincide with the transport of the
        the computer defined by the authinfo.

    :param calc: the calculation to submit
        (an instance of the aiida.orm.JobCalculation class)
    :param authinfo: the authinfo for this calculation.
    :param transport: if passed, must be an already opened transport. No checks
        are done on the consistency of the given transport with the transport
        of the computer defined in the authinfo.
    """
    from aiida.orm import Code, Computer
    from aiida.common.folders import SandboxFolder
    from aiida.common.exceptions import InputValidationError
    from aiida.orm.data.remote import RemoteData
    from aiida.utils.logger import get_dblogger_extra

    if not authinfo.enabled:
        return

    logger_extra = get_dblogger_extra(calc)

    if transport is None:
        t = authinfo.get_transport()
        must_open_t = True
    else:
        t = transport
        must_open_t = False

    t._set_logger_extra(logger_extra)

    if calc._has_cached_links():
        raise ValueError("Cannot submit calculation {} because it has "
                         "cached input links! If you "
                         "just want to test the submission, use the "
                         "test_submit() method, otherwise store all links"
                         "first".format(calc.pk))

    # Double check, in the case the calculation was 'killed' (and therefore
    # put in the 'FAILED' state) in the meantime
    # Do it as near as possible to the state change below (it would be
    # even better to do it with some sort of transaction)
    if calc.get_state() != calc_states.TOSUBMIT:
        raise ValueError("Can only submit calculations with state=TOSUBMIT! "
                         "(state of calc {} is {} instead)".format(calc.pk,
                                                                   calc.get_state()))
    # I start to submit the calculation: I set the state
    try:
        calc._set_state(calc_states.SUBMITTING)
    except ModificationNotAllowed:
        raise ValueError("The calculation has already been submitted by "
                         "someone else!")

    try:
        if must_open_t:
            t.open()

        s = Computer(dbcomputer=authinfo.dbcomputer).get_scheduler()
        s.set_transport(t)

        computer = calc.get_computer()

        with SandboxFolder() as folder:
            calcinfo, script_filename = calc._presubmit(
                folder, use_unstored_links=False)

            codes_info = calcinfo.codes_info
            input_codes = [load_node(_.code_uuid, parent_class=Code)
                           for _ in codes_info]

            for code in input_codes:
                if not code.can_run_on(computer):
                    raise InputValidationError(
                        "The selected code {} for calculation "
                        "{} cannot run on computer {}".
                            format(code.pk, calc.pk, computer.name))

            # After this call, no modifications to the folder should be done
            calc._store_raw_input_folder(folder.abspath)

            # NOTE: some logic is partially replicated in the 'test_submit'
            # method of JobCalculation. If major logic changes are done
            # here, make sure to update also the test_submit routine
            remote_user = t.whoami()
            # TODO Doc: {username} field
            # TODO: if something is changed here, fix also 'verdi computer test'
            remote_working_directory = authinfo.get_workdir().format(
                username=remote_user)
            if not remote_working_directory.strip():
                raise ConfigurationError(
                    "[submission of calc {}] "
                    "No remote_working_directory configured for computer "
                    "'{}'".format(calc.pk, computer.name))

            # If it already exists, no exception is raised
            try:
                t.chdir(remote_working_directory)
            except IOError:
                execlogger.debug(
                    "[submission of calc {}] "
                    "Unable to chdir in {}, trying to create it".
                        format(calc.pk, remote_working_directory),
                    extra=logger_extra)
                try:
                    t.makedirs(remote_working_directory)
                    t.chdir(remote_working_directory)
                except (IOError, OSError) as e:
                    raise ConfigurationError(
                        "[submission of calc {}] "
                        "Unable to create the remote directory {} on "
                        "computer '{}': {}".
                            format(calc.pk, remote_working_directory, computer.name,
                                   e.message))
            # Store remotely with sharding (here is where we choose
            # the folder structure of remote jobs; then I store this
            # in the calculation properties using _set_remote_dir
            # and I do not have to know the logic, but I just need to
            # read the absolute path from the calculation properties.
            t.mkdir(calcinfo.uuid[:2], ignore_existing=True)
            t.chdir(calcinfo.uuid[:2])
            t.mkdir(calcinfo.uuid[2:4], ignore_existing=True)
            t.chdir(calcinfo.uuid[2:4])
            t.mkdir(calcinfo.uuid[4:])
            t.chdir(calcinfo.uuid[4:])
            workdir = t.getcwd()
            # I store the workdir of the calculation for later file
            # retrieval
            calc._set_remote_workdir(workdir)

            # I first create the code files, so that the code can put
            # default files to be overwritten by the plugin itself.
            # Still, beware! The code file itself could be overwritten...
            # But I checked for this earlier.
            for code in input_codes:
                if code.is_local():
                    # Note: this will possibly overwrite files
                    for f in code.get_folder_list():
                        t.put(code.get_abs_path(f), f)
                    t.chmod(code.get_local_executable(), 0755)  # rwxr-xr-x

            # copy all files, recursively with folders
            for f in folder.get_content_list():
                execlogger.debug("[submission of calc {}] "
                                 "copying file/folder {}...".format(calc.pk, f),
                                 extra=logger_extra)
                t.put(folder.get_abs_path(f), f)

            # local_copy_list is a list of tuples,
            # each with (src_abs_path, dest_rel_path)
            # NOTE: validation of these lists are done
            # inside calc._presubmit()
            local_copy_list = calcinfo.local_copy_list
            remote_copy_list = calcinfo.remote_copy_list
            remote_symlink_list = calcinfo.remote_symlink_list

            if local_copy_list is not None:
                for src_abs_path, dest_rel_path in local_copy_list:
                    execlogger.debug("[submission of calc {}] "
                                     "copying local file/folder to {}".format(
                        calc.pk, dest_rel_path),
                        extra=logger_extra)
                    t.put(src_abs_path, dest_rel_path)

            if remote_copy_list is not None:
                for (remote_computer_uuid, remote_abs_path,
                     dest_rel_path) in remote_copy_list:
                    if remote_computer_uuid == computer.uuid:
                        execlogger.debug("[submission of calc {}] "
                                         "copying {} remotely, directly on the machine "
                                         "{}".format(calc.pk, dest_rel_path, computer.name))
                        try:
                            t.copy(remote_abs_path, dest_rel_path)
                        except (IOError, OSError):
                            execlogger.warning("[submission of calc {}] "
                                               "Unable to copy remote resource from {} to {}! "
                                               "Stopping.".format(calc.pk,
                                                                  remote_abs_path, dest_rel_path),
                                               extra=logger_extra)
                            raise
                    else:
                        # TODO: implement copy between two different
                        # machines!
                        raise NotImplementedError(
                            "[presubmission of calc {}] "
                            "Remote copy between two different machines is "
                            "not implemented yet".format(calc.pk))

            if remote_symlink_list is not None:
                for (remote_computer_uuid, remote_abs_path,
                     dest_rel_path) in remote_symlink_list:
                    if remote_computer_uuid == computer.uuid:
                        execlogger.debug("[submission of calc {}] "
                                         "copying {} remotely, directly on the machine "
                                         "{}".format(calc.pk, dest_rel_path, computer.name))
                        try:
                            t.symlink(remote_abs_path, dest_rel_path)
                        except (IOError, OSError):
                            execlogger.warning("[submission of calc {}] "
                                               "Unable to create remote symlink from {} to {}! "
                                               "Stopping.".format(calc.pk,
                                                                  remote_abs_path, dest_rel_path),
                                               extra=logger_extra)
                            raise
                    else:
                        raise IOError("It is not possible to create a symlink "
                                      "between two different machines for "
                                      "calculation {}".format(calc.pk))

            remotedata = RemoteData(computer=computer, remote_path=workdir)
            remotedata.add_link_from(calc, label='remote_folder',
                                     link_type=LinkType.CREATE)
            remotedata.store()

            job_id = s.submit_from_script(t.getcwd(), script_filename)
            calc._set_job_id(job_id)
            # This should always be possible, because we should be
            # the only ones submitting this calculations,
            # so I do not check the ModificationNotAllowed
            calc._set_state(calc_states.WITHSCHEDULER)
            ## I do not set the state to queued; in this way, if the
            ## daemon is down, the user sees '(unknown)' as last state
            ## and understands that the daemon is not running.
            # if job_tmpl.submit_as_hold:
            #    calc._set_scheduler_state(job_states.QUEUED_HELD)
            # else:
            #    calc._set_scheduler_state(job_states.QUEUED)

            execlogger.debug("submitted calculation {} on {} with "
                             "jobid {}".format(calc.pk, computer.name, job_id),
                             extra=logger_extra)

    except Exception as e:
        import traceback

        _set_state_noraise(calc, calc_states.SUBMISSIONFAILED)

        execlogger.error("Submission of calc {} failed, check also the "
                         "log file! Traceback: {}".format(calc.pk,
                                                          traceback.format_exc()),
                         extra=logger_extra)
        raise
    finally:
        # close the transport, but only if it was opened within this function
        if must_open_t:
            t.close()


def retrieve_computed_for_authinfo(authinfo):
    from aiida.backends.utils import QueryFactory

    if not authinfo.enabled:
        return

    qmanager = QueryFactory()()
    # I create a unique set of pairs (computer, aiidauser)
    calcs_to_retrieve = qmanager.query_jobcalculations_by_computer_user_state(
        state=calc_states.COMPUTED,
        computer=authinfo.dbcomputer,
        user=authinfo.aiidauser)

    retrieved = []

    # I avoid to open an ssh connection if there are no
    # calcs with state not COMPUTED
    if len(calcs_to_retrieve):

        # Open connection
        with authinfo.get_transport() as transport:
            for calc in calcs_to_retrieve:
                if retrieve_and_parse(calc, transport):
                    retrieved.append(calc)

<<<<<<< HEAD
    return retrieved


def retrieve_and_parse(calc, transport=None):
    if transport is None:
        authinfo = get_authinfo(calc.get_computer(), calc.get_user())
        transport = authinfo.get_transport()

    logger_extra = get_dblogger_extra(calc)
    transport._set_logger_extra(logger_extra)

    try:
        retrieve_all(calc, transport, logger_extra)
    except Exception:
        import traceback

        tb = traceback.format_exc()
        newextradict = logger_extra.copy()
        newextradict['full_traceback'] = tb

        execlogger.error(
            "Error retrieving calc {}. Traceback: {}".format(calc.pk, tb),
            extra=newextradict
        )
        _set_state_noraise(calc, calc_states.RETRIEVALFAILED)
        return False

    try:
        parse_results(calc, logger_extra)
    except Exception:
        import traceback

        tb = traceback.format_exc()
        newextradict = logger_extra.copy()
        newextradict['full_traceback'] = tb
        execlogger.error(
            "Error parsing calc {}. Traceback: {}".format(calc.pk, tb),
            extra=newextradict
        )
        # TODO: add a 'comment' to the calculation
        _set_state_noraise(calc, calc_states.PARSINGFAILED)
        return False

    return True


def retrieve_all(job, transport, logger_extra=None):
    try:
        job._set_state(calc_states.RETRIEVING)
    except ModificationNotAllowed:
        # Someone else has already started to retrieve it,
        # just log and continue
        execlogger.debug(
            "Attempting to retrieve more than once "
            "calculation {}: skipping!".format(job.pk),
            extra=logger_extra
        )
        return

    execlogger.debug("Retrieving calc {}".format(job.pk), extra=logger_extra)
    workdir = job._get_remote_workdir()

    execlogger.debug(
        "[retrieval of calc {}] chdir {}".format(job.pk, workdir),
        extra=logger_extra)

    # Create the FolderData node to attach everything to
    retrieved_files = FolderData()
    retrieved_files.add_link_from(
        job, label=job._get_linkname_retrieved(),
        link_type=LinkType.CREATE)

    with transport:
        transport.chdir(workdir)

        # First, retrieve the files of folderdata
        _retrieve_folderdata(job, retrieved_files, transport, logger_extra)

        # Second, retrieve the singlefiles
        _retrieve_singlefiles(job, retrieved_files, transport, logger_extra)


def parse_results(job, logger_extra=None):
    job._set_state(calc_states.PARSING)

    Parser = job.get_parserclass()

    # If no parser is set, the calculation is successful
    successful = True
    if Parser is not None:
        parser = Parser(job)
        successful, new_nodes_tuple = parser.parse_from_calc()

        for label, n in new_nodes_tuple:
            n.add_link_from(job, label=label, link_type=LinkType.CREATE)
            n.store()

    try:
        if successful:
            job._set_state(calc_states.FINISHED)
        else:
            job._set_state(calc_states.FAILED)
    except ModificationNotAllowed:
        # I should have been the only one to set it, but
        # in order to avoid useless error messages, I just ignore
        pass

    if not successful:
        execlogger.error("[parsing of calc {}] "
                         "The parser returned an error, but it should have "
                         "created an output node with some partial results "
                         "and warnings. Check there for more information on "
                         "the problem".format(job.pk), extra=logger_extra)

    return successful


def _update_job_calc(calc, scheduler, job_info):
    from aiida.utils.logger import get_dblogger_extra

    logger_extra = get_dblogger_extra(calc)
    finished = False
    job_id = calc.get_job_id()

    try:
        if job_info is not None:
            execlogger.debug(
                "Inquirying calculation {} (jobid "
                "{}): it has job_state={}".format(
                    calc.pk, job_id, job_info.job_state), extra=logger_extra)

            finished = update_job_calc_from_job_info(calc, job_info)
        else:
            # Job calculation c is not found in the output of scheduler
            execlogger.debug(
                "Inquirying calculation {} (jobid "
                "{}): not found, assuming "
                "job_state={}".format(
                    calc.pk, job_id, job_states.DONE), extra=logger_extra)

            calc._set_scheduler_state(job_states.DONE)
            finished = True
    except Exception as e:
        # TODO: implement a counter, after N retrials
        # set it to a status that
        # requires the user intervention
        execlogger.warning(
            "There was an exception for calculation {} ({}): {}".format(
                calc.pk, e.__class__.__name__, e.message
            ), extra=logger_extra)

    if finished:
        try:
            try:
                detailed_job_info = scheduler.get_detailed_jobinfo(job_id)
            except NotImplementedError:
                detailed_job_info = (
                    u"AiiDA MESSAGE: This scheduler does not implement "
                    u"the routine get_detailed_jobinfo to retrieve "
                    u"the information on "
                    u"a job after it has finished.")

            update_job_calc_from_detailed_job_info(calc, detailed_job_info)

        except Exception as e:
            execlogger.warning(
                "There was an exception while "
                "retrieving the detailed jobinfo "
                "for calculation {} ({}): {}".format(
                    calc.pk, e.__class__.__name__, e.message),
                extra=logger_extra)

        # Set the state to COMPUTED as the very last thing
        # of this routine; no further change should be done after
        # this, so that in general the retriever can just
        # poll for this state, if we want to.
        try:
            calc._set_state(calc_states.COMPUTED)
        except ModificationNotAllowed:
            # Someone already set it, just skip
            pass

    return finished


def _retrieve_folderdata(job, retrieved_files, transport, logger_extra=None):
    # Retrieve the files of folderdata
    retrieve_list = job._get_retrieve_list()

    with SandboxFolder() as folder:
        with transport:
            for item in retrieve_list:
                # I have two possibilities:
                # * item is a string
                # * or is a list
                # then I have other two possibilities:
                # * there are file patterns
                # * or not
                # First decide the name of the files
                if isinstance(item, list):
                    tmp_rname, tmp_lname, depth = item
                    # if there are more than one file I do something differently
                    if transport.has_magic(tmp_rname):
                        remote_names = transport.glob(tmp_rname)
                        local_names = []
                        for rem in remote_names:
                            to_append = rem.split(os.path.sep)[-depth:] if depth > 0 else []
                            local_names.append(os.path.sep.join([tmp_lname] + to_append))
=======
                try:
                    calc._set_state(calc_states.RETRIEVING)
                except ModificationNotAllowed:
                    # Someone else has already started to retrieve it,
                    # just log and continue
                    execlogger.debug("Attempting to retrieve more than once "
                                     "calculation {}: skipping!".format(calc.pk),
                                     extra=logger_extra)
                    continue  # with the next calculation to retrieve
                try:
                    execlogger.debug("Retrieving calc {}".format(calc.pk),
                                     extra=logger_extra)
                    workdir = calc._get_remote_workdir()
                    retrieve_list = calc._get_retrieve_list()
                    retrieve_temporary_list = calc._get_retrieve_temporary_list()
                    retrieve_singlefile_list = calc._get_retrieve_singlefile_list()
                    execlogger.debug("[retrieval of calc {}] "
                                     "chdir {}".format(calc.pk, workdir),
                                     extra=logger_extra)
                    t.chdir(workdir)

                    retrieved_files = FolderData()
                    retrieved_files.add_link_from(
                        calc, label=calc._get_linkname_retrieved(),
                        link_type=LinkType.CREATE)

                    # First, retrieve the files of folderdata
                    with SandboxFolder() as folder:
                        retrieve_files_from_list(calc, t, folder, retrieve_list)
                        # Here I retrieved everything; now I store them inside the calculation
                        retrieved_files.replace_with_folder(folder.abspath, overwrite=True)

                    # Second, retrieve the singlefiles
                    with SandboxFolder() as folder:
                        singlefile_list = []
                        for (linkname, subclassname, filename) in retrieve_singlefile_list:
                            execlogger.debug("[retrieval of calc {}] Trying "
                                             "to retrieve remote singlefile '{}'".format(
                                calc.pk, filename), extra=logger_extra)
                            localfilename = os.path.join(folder.abspath, os.path.split(filename)[1])
                            t.get(filename, localfilename, ignore_nonexisting=True)
                            singlefile_list.append((linkname, subclassname, localfilename))

                        # ignore files that have not been retrieved
                        singlefile_list = [i for i in singlefile_list if
                                           os.path.exists(i[2])]

                        # after retrieving from the cluster, I create the objects
                        singlefiles = []
                        for (linkname, subclassname, filename) in singlefile_list:
                            SinglefileSubclass = DataFactory(subclassname)
                            singlefile = SinglefileSubclass()
                            singlefile.set_file(filename)
                            singlefile.add_link_from(calc, label=linkname, link_type=LinkType.CREATE)
                            singlefiles.append(singlefile)

                    # Retrieve the temporary files in a separate temporary folder if any files were
                    # specified in the 'retrieve_temporary_list' key
                    if retrieve_temporary_list:
                        retrieved_temporary_folder = FolderData()
                        with SandboxFolder() as folder:
                            retrieve_files_from_list(calc, t, folder, retrieve_temporary_list)
                            retrieved_temporary_folder.replace_with_folder(folder.abspath, overwrite=True)

                        # Log the files that were retrieved in the temporary folder
                        for entry in retrieved_temporary_folder.get_folder_list():
                            execlogger.debug("[retrieval of calc {}] Retrieved temporary file or folder '{}'".format(
                                calc.pk, entry), extra=logger_extra)
                    else:
                        retrieved_temporary_folder = None

                    # Finally, store the retrieved_files node. The retrieved_temporary_folder node
                    # is explicitly not stored, but will just be passed to the parser.parse_from calc call
                    execlogger.debug("[retrieval of calc {}] Storing retrieved_files={}".format(
                        calc.pk, retrieved_files.dbnode.pk), extra=logger_extra)
                    retrieved_files.store()

                    for fil in singlefiles:
                        execlogger.debug("[retrieval of calc {}] Storing retrieved_singlefile={}".format(
                            calc.pk, fil.dbnode.pk), extra=logger_extra)
                        fil.store()

                    # If I was the one retrieving, I should also be the only one parsing! I do not check
                    calc._set_state(calc_states.PARSING)

                    Parser = calc.get_parserclass()
                    # If no parser is set, the calculation is successful
                    successful = True
                    if Parser is not None:
                        parser = Parser(calc)
                        successful, new_nodes_tuple = parser.parse_from_calc(retrieved_temporary_folder)

                        for label, n in new_nodes_tuple:
                            n.add_link_from(calc, label=label, link_type=LinkType.CREATE)
                            n.store()

                    if successful:
                        try:
                            calc._set_state(calc_states.FINISHED)
                        except ModificationNotAllowed:
                            # I should have been the only one to set it, but
                            # in order to avoid unuseful error messages, I
                            # just ignore
                            pass
>>>>>>> f7f55ce2
                    else:
                        remote_names = [tmp_rname]
                        to_append = remote_names.split(os.path.sep)[-depth:] if depth > 0 else []
                        local_names = [os.path.sep.join([tmp_lname] + to_append)]

                    if depth > 1:  # create directories in the folder, if needed
                        for this_local_file in local_names:
                            new_folder = os.path.join(
                                folder.abspath,
                                os.path.split(this_local_file)[0])
                            if not os.path.exists(new_folder):
                                os.makedirs(new_folder)
                else:  # it is a string
                    if transport.has_magic(item):
                        remote_names = transport.glob(item)
                        local_names = [os.path.split(rem)[1] for rem in remote_names]
                    else:
                        remote_names = [item]
                        local_names = [os.path.split(item)[1]]

                for rem, loc in zip(remote_names, local_names):
                    execlogger.debug(
                        "[retrieval of calc {}] "
                        "Trying to retrieve remote item '{}'".format(job.pk, rem),
                        extra=logger_extra)
                    transport.get(rem, os.path.join(folder.abspath, loc),
                                  ignore_nonexisting=True)

        # Here I retrieved everything;
        # now I store them inside the calculation
        retrieved_files.replace_with_folder(folder.abspath, overwrite=True)


<<<<<<< HEAD
def _retrieve_singlefiles(job, retrieved_files, transport, logger_extra=None):
    retrieve_singlefile_list = job._get_retrieve_singlefile_list()
    with SandboxFolder() as folder:
        singlefile_list = []

        with transport:
            for (linkname, subclassname, filename) in retrieve_singlefile_list:
                execlogger.debug(
                    "[retrieval of calc {}] Trying "
                    "to retrieve remote singlefile '{}'".format(job.pk, filename),
                    extra=logger_extra
                )
                localfilename = os.path.join(folder.abspath, os.path.split(filename)[1])
                transport.get(filename, localfilename, ignore_nonexisting=True)
                singlefile_list.append((linkname, subclassname, localfilename))

        # ignore files that have not been retrieved
        singlefile_list = [i for i in singlefile_list if os.path.exists(i[2])]

        # after retrieving from the cluster, I create the objects
        singlefiles = []
        for (linkname, subclassname, filename) in singlefile_list:
            SinglefileSubclass = DataFactory(subclassname)
            singlefile = SinglefileSubclass()
            singlefile.set_file(filename)
            singlefile.add_link_from(job, label=linkname, link_type=LinkType.CREATE)
            singlefiles.append(singlefile)

    # Store everything
    execlogger.debug(
        "[retrieval of calc {}] "
        "Storing retrieved_files={}".format(job.pk, retrieved_files.dbnode.pk),
        extra=logger_extra)
    retrieved_files.store()

    for fil in singlefiles:
        execlogger.debug(
            "[retrieval of calc {}] "
            "Storing retrieved_singlefile={}".format(job.pk, fil.dbnode.pk),
            extra=logger_extra)
        fil.store()


def _set_state_noraise(job, state):
    try:
        job._set_state(state)
        return True
    except ModificationNotAllowed:
        return False
=======
    return retrieved

def retrieve_files_from_list(calculation, transport, folder, retrieve_list):
    """
    Retrieve all the files in the retrieve_list from the remote into the
    local folder instance through the transport. The entries in the retrieve_list
    can be of two types:

        * a string
        * a list

    If it is a string, it represents the remote absolute filepath of the file.
    If the item is a list, the elements will correspond to the following:

        * remotepath
        * localpath
        * depth

    If the remotepath contains file patterns with wildcards, the localpath will be
    treated as the work directory of the folder and the depth integer determines
    upto what level of the original remotepath nesting the files will be copied.

    :param transport: the Transport instance
    :param folder: a local Folder instance for the transport to store files into
    :param retrieve_list: the list of files to retrieve
    """
    import os

    for item in retrieve_list:
        if isinstance(item, list):
            tmp_rname, tmp_lname, depth = item
            # if there are more than one file I do something differently
            if transport.has_magic(tmp_rname):
                remote_names = transport.glob(tmp_rname)
                local_names = []
                for rem in remote_names:
                    to_append = rem.split(os.path.sep)[-depth:] if depth > 0 else []
                    local_names.append(os.path.sep.join([tmp_lname] + to_append))
            else:
                remote_names = [tmp_rname]
                to_append = remote_names.split(os.path.sep)[-depth:] if depth > 0 else []
                local_names = [os.path.sep.join([tmp_lname] + to_append)]
            if depth > 1:  # create directories in the folder, if needed
                for this_local_file in local_names:
                    new_folder = os.path.join(
                        folder.abspath,
                        os.path.split(this_local_file)[0])
                    if not os.path.exists(new_folder):
                        os.makedirs(new_folder)
        else:  # it is a string
            if transport.has_magic(item):
                remote_names = transport.glob(item)
                local_names = [os.path.split(rem)[1] for rem in remote_names]
            else:
                remote_names = [item]
                local_names = [os.path.split(item)[1]]

        for rem, loc in zip(remote_names, local_names):
            transport.logger.debug("[retrieval of calc {}] Trying to retrieve remote item '{}'".format(calculation.pk, rem))
            transport.get(rem, os.path.join(folder.abspath, loc), ignore_nonexisting=True)
>>>>>>> f7f55ce2
<|MERGE_RESOLUTION|>--- conflicted
+++ resolved
@@ -39,7 +39,9 @@
     Update the states of calculations in WITHSCHEDULER status belonging
     to user and machine as defined in the 'dbauthinfo' table.
     """
-    from aiida.orm import Computer
+    from aiida.orm import JobCalculation, Computer
+    from aiida.scheduler.datastructures import JobInfo
+    from aiida.utils.logger import get_dblogger_extra
     from aiida.backends.utils import QueryFactory
 
     if not authinfo.enabled:
@@ -105,7 +107,6 @@
 
     return computed
 
-
 def update_job(job, scheduler=None):
     """
 
@@ -143,6 +144,7 @@
         job_info = scheduler.getJobs(jobs=[job_id], as_dict=True).get(job_id, None)
         return _update_job_calc(job, scheduler, job_info)
 
+    return computed
 
 def update_job_calc_from_job_info(calc, job_info):
     """
@@ -259,6 +261,7 @@
     """
     Submit all jobs in the TOSUBMIT state.
     """
+    from aiida.orm import JobCalculation, Computer, User
     from aiida.utils.logger import get_dblogger_extra
     from aiida.backends.utils import QueryFactory
 
@@ -334,6 +337,8 @@
 
     from aiida.backends.utils import QueryFactory
 
+
+
     if not authinfo.enabled:
         return
 
@@ -344,9 +349,10 @@
     qmanager = QueryFactory()()
     # I create a unique set of pairs (computer, aiidauser)
     calcs_to_inquire = qmanager.query_jobcalculations_by_computer_user_state(
-        state=calc_states.TOSUBMIT,
+            state=calc_states.TOSUBMIT,
         computer=authinfo.dbcomputer,
         user=authinfo.aiidauser)
+
 
     # I avoid to open an ssh connection if there are
     # no calcs with state WITHSCHEDULER
@@ -646,7 +652,15 @@
 
 
 def retrieve_computed_for_authinfo(authinfo):
+    from aiida.orm import JobCalculation
+    from aiida.common.folders import SandboxFolder
+    from aiida.orm.data.folder import FolderData
+    from aiida.utils.logger import get_dblogger_extra
+    from aiida.orm import DataFactory
+
     from aiida.backends.utils import QueryFactory
+
+    import os
 
     if not authinfo.enabled:
         return
@@ -658,6 +672,7 @@
         computer=authinfo.dbcomputer,
         user=authinfo.aiidauser)
 
+
     retrieved = []
 
     # I avoid to open an ssh connection if there are no
@@ -670,9 +685,7 @@
                 if retrieve_and_parse(calc, transport):
                     retrieved.append(calc)
 
-<<<<<<< HEAD
     return retrieved
-
 
 def retrieve_and_parse(calc, transport=None):
     if transport is None:
@@ -683,7 +696,7 @@
     transport._set_logger_extra(logger_extra)
 
     try:
-        retrieve_all(calc, transport, logger_extra)
+        retrieved_temporary_folder = retrieve_all(calc, transport, logger_extra)
     except Exception:
         import traceback
 
@@ -699,7 +712,7 @@
         return False
 
     try:
-        parse_results(calc, logger_extra)
+        parse_results(calc, retrieved_temporary_folder, logger_extra)
     except Exception:
         import traceback
 
@@ -747,13 +760,44 @@
         transport.chdir(workdir)
 
         # First, retrieve the files of folderdata
-        _retrieve_folderdata(job, retrieved_files, transport, logger_extra)
+        retrieve_list = job._get_retrieve_list()
+        retrieve_temporary_list = job._get_retrieve_temporary_list()
+        retrieve_singlefile_list = job._get_retrieve_singlefile_list()
+
+        with SandboxFolder() as folder:
+            retrieve_files_from_list(job, transport, folder, retrieve_list)
+            # Here I retrieved everything; now I store them inside the calculation
+            retrieved_files.replace_with_folder(folder.abspath, overwrite=True)
 
         # Second, retrieve the singlefiles
-        _retrieve_singlefiles(job, retrieved_files, transport, logger_extra)
-
-
-def parse_results(job, logger_extra=None):
+        _retrieve_singlefiles(job, transport, retrieve_singlefile_list, logger_extra)
+
+        # Retrieve the temporary files in a separate temporary folder if any files were
+        # specified in the 'retrieve_temporary_list' key
+        if retrieve_temporary_list:
+            retrieved_temporary_folder = FolderData()
+            with SandboxFolder() as folder:
+                retrieve_files_from_list(job, transport, folder, retrieve_temporary_list)
+                retrieved_temporary_folder.replace_with_folder(folder.abspath, overwrite=True)
+
+        # Log the files that were retrieved in the temporary folder
+        for entry in retrieved_temporary_folder.get_folder_list():
+            execlogger.debug("[retrieval of calc {}] Retrieved temporary file or folder '{}'".format(
+            job.pk, entry), extra=logger_extra)
+        else:
+            retrieved_temporary_folder = None
+
+        # Store everything
+        execlogger.debug(
+            "[retrieval of calc {}] "
+            "Storing retrieved_files={}".format(job.pk, retrieved_files.dbnode.pk),
+            extra=logger_extra)
+        retrieved_files.store()
+
+    return retrieved_temporary_folder
+
+
+def parse_results(job, retrieved_temporary_folder=None, logger_extra=None):
     job._set_state(calc_states.PARSING)
 
     Parser = job.get_parserclass()
@@ -762,7 +806,7 @@
     successful = True
     if Parser is not None:
         parser = Parser(job)
-        successful, new_nodes_tuple = parser.parse_from_calc()
+        successful, new_nodes_tuple = parser.parse_from_calc(retrieved_temporary_folder)
 
         for label, n in new_nodes_tuple:
             n.add_link_from(job, label=label, link_type=LinkType.CREATE)
@@ -855,204 +899,28 @@
 
     return finished
 
-
-def _retrieve_folderdata(job, retrieved_files, transport, logger_extra=None):
-    # Retrieve the files of folderdata
-    retrieve_list = job._get_retrieve_list()
-
-    with SandboxFolder() as folder:
-        with transport:
-            for item in retrieve_list:
-                # I have two possibilities:
-                # * item is a string
-                # * or is a list
-                # then I have other two possibilities:
-                # * there are file patterns
-                # * or not
-                # First decide the name of the files
-                if isinstance(item, list):
-                    tmp_rname, tmp_lname, depth = item
-                    # if there are more than one file I do something differently
-                    if transport.has_magic(tmp_rname):
-                        remote_names = transport.glob(tmp_rname)
-                        local_names = []
-                        for rem in remote_names:
-                            to_append = rem.split(os.path.sep)[-depth:] if depth > 0 else []
-                            local_names.append(os.path.sep.join([tmp_lname] + to_append))
-=======
-                try:
-                    calc._set_state(calc_states.RETRIEVING)
-                except ModificationNotAllowed:
-                    # Someone else has already started to retrieve it,
-                    # just log and continue
-                    execlogger.debug("Attempting to retrieve more than once "
-                                     "calculation {}: skipping!".format(calc.pk),
-                                     extra=logger_extra)
-                    continue  # with the next calculation to retrieve
-                try:
-                    execlogger.debug("Retrieving calc {}".format(calc.pk),
-                                     extra=logger_extra)
-                    workdir = calc._get_remote_workdir()
-                    retrieve_list = calc._get_retrieve_list()
-                    retrieve_temporary_list = calc._get_retrieve_temporary_list()
-                    retrieve_singlefile_list = calc._get_retrieve_singlefile_list()
-                    execlogger.debug("[retrieval of calc {}] "
-                                     "chdir {}".format(calc.pk, workdir),
-                                     extra=logger_extra)
-                    t.chdir(workdir)
-
-                    retrieved_files = FolderData()
-                    retrieved_files.add_link_from(
-                        calc, label=calc._get_linkname_retrieved(),
-                        link_type=LinkType.CREATE)
-
-                    # First, retrieve the files of folderdata
-                    with SandboxFolder() as folder:
-                        retrieve_files_from_list(calc, t, folder, retrieve_list)
-                        # Here I retrieved everything; now I store them inside the calculation
-                        retrieved_files.replace_with_folder(folder.abspath, overwrite=True)
-
-                    # Second, retrieve the singlefiles
-                    with SandboxFolder() as folder:
-                        singlefile_list = []
-                        for (linkname, subclassname, filename) in retrieve_singlefile_list:
-                            execlogger.debug("[retrieval of calc {}] Trying "
-                                             "to retrieve remote singlefile '{}'".format(
-                                calc.pk, filename), extra=logger_extra)
-                            localfilename = os.path.join(folder.abspath, os.path.split(filename)[1])
-                            t.get(filename, localfilename, ignore_nonexisting=True)
-                            singlefile_list.append((linkname, subclassname, localfilename))
-
-                        # ignore files that have not been retrieved
-                        singlefile_list = [i for i in singlefile_list if
-                                           os.path.exists(i[2])]
-
-                        # after retrieving from the cluster, I create the objects
-                        singlefiles = []
-                        for (linkname, subclassname, filename) in singlefile_list:
-                            SinglefileSubclass = DataFactory(subclassname)
-                            singlefile = SinglefileSubclass()
-                            singlefile.set_file(filename)
-                            singlefile.add_link_from(calc, label=linkname, link_type=LinkType.CREATE)
-                            singlefiles.append(singlefile)
-
-                    # Retrieve the temporary files in a separate temporary folder if any files were
-                    # specified in the 'retrieve_temporary_list' key
-                    if retrieve_temporary_list:
-                        retrieved_temporary_folder = FolderData()
-                        with SandboxFolder() as folder:
-                            retrieve_files_from_list(calc, t, folder, retrieve_temporary_list)
-                            retrieved_temporary_folder.replace_with_folder(folder.abspath, overwrite=True)
-
-                        # Log the files that were retrieved in the temporary folder
-                        for entry in retrieved_temporary_folder.get_folder_list():
-                            execlogger.debug("[retrieval of calc {}] Retrieved temporary file or folder '{}'".format(
-                                calc.pk, entry), extra=logger_extra)
-                    else:
-                        retrieved_temporary_folder = None
-
-                    # Finally, store the retrieved_files node. The retrieved_temporary_folder node
-                    # is explicitly not stored, but will just be passed to the parser.parse_from calc call
-                    execlogger.debug("[retrieval of calc {}] Storing retrieved_files={}".format(
-                        calc.pk, retrieved_files.dbnode.pk), extra=logger_extra)
-                    retrieved_files.store()
-
-                    for fil in singlefiles:
-                        execlogger.debug("[retrieval of calc {}] Storing retrieved_singlefile={}".format(
-                            calc.pk, fil.dbnode.pk), extra=logger_extra)
-                        fil.store()
-
-                    # If I was the one retrieving, I should also be the only one parsing! I do not check
-                    calc._set_state(calc_states.PARSING)
-
-                    Parser = calc.get_parserclass()
-                    # If no parser is set, the calculation is successful
-                    successful = True
-                    if Parser is not None:
-                        parser = Parser(calc)
-                        successful, new_nodes_tuple = parser.parse_from_calc(retrieved_temporary_folder)
-
-                        for label, n in new_nodes_tuple:
-                            n.add_link_from(calc, label=label, link_type=LinkType.CREATE)
-                            n.store()
-
-                    if successful:
-                        try:
-                            calc._set_state(calc_states.FINISHED)
-                        except ModificationNotAllowed:
-                            # I should have been the only one to set it, but
-                            # in order to avoid unuseful error messages, I
-                            # just ignore
-                            pass
->>>>>>> f7f55ce2
-                    else:
-                        remote_names = [tmp_rname]
-                        to_append = remote_names.split(os.path.sep)[-depth:] if depth > 0 else []
-                        local_names = [os.path.sep.join([tmp_lname] + to_append)]
-
-                    if depth > 1:  # create directories in the folder, if needed
-                        for this_local_file in local_names:
-                            new_folder = os.path.join(
-                                folder.abspath,
-                                os.path.split(this_local_file)[0])
-                            if not os.path.exists(new_folder):
-                                os.makedirs(new_folder)
-                else:  # it is a string
-                    if transport.has_magic(item):
-                        remote_names = transport.glob(item)
-                        local_names = [os.path.split(rem)[1] for rem in remote_names]
-                    else:
-                        remote_names = [item]
-                        local_names = [os.path.split(item)[1]]
-
-                for rem, loc in zip(remote_names, local_names):
-                    execlogger.debug(
-                        "[retrieval of calc {}] "
-                        "Trying to retrieve remote item '{}'".format(job.pk, rem),
-                        extra=logger_extra)
-                    transport.get(rem, os.path.join(folder.abspath, loc),
-                                  ignore_nonexisting=True)
-
-        # Here I retrieved everything;
-        # now I store them inside the calculation
-        retrieved_files.replace_with_folder(folder.abspath, overwrite=True)
-
-
-<<<<<<< HEAD
-def _retrieve_singlefiles(job, retrieved_files, transport, logger_extra=None):
-    retrieve_singlefile_list = job._get_retrieve_singlefile_list()
-    with SandboxFolder() as folder:
-        singlefile_list = []
-
-        with transport:
-            for (linkname, subclassname, filename) in retrieve_singlefile_list:
-                execlogger.debug(
-                    "[retrieval of calc {}] Trying "
-                    "to retrieve remote singlefile '{}'".format(job.pk, filename),
-                    extra=logger_extra
-                )
-                localfilename = os.path.join(folder.abspath, os.path.split(filename)[1])
-                transport.get(filename, localfilename, ignore_nonexisting=True)
-                singlefile_list.append((linkname, subclassname, localfilename))
-
-        # ignore files that have not been retrieved
-        singlefile_list = [i for i in singlefile_list if os.path.exists(i[2])]
-
-        # after retrieving from the cluster, I create the objects
-        singlefiles = []
-        for (linkname, subclassname, filename) in singlefile_list:
-            SinglefileSubclass = DataFactory(subclassname)
-            singlefile = SinglefileSubclass()
-            singlefile.set_file(filename)
-            singlefile.add_link_from(job, label=linkname, link_type=LinkType.CREATE)
-            singlefiles.append(singlefile)
-
-    # Store everything
-    execlogger.debug(
-        "[retrieval of calc {}] "
-        "Storing retrieved_files={}".format(job.pk, retrieved_files.dbnode.pk),
-        extra=logger_extra)
-    retrieved_files.store()
+def _retrieve_singlefiles(job, transport, retrieve_file_list, logger_extra=None):
+    singlefile_list = []
+    for (linkname, subclassname, filename) in retrieve_file_list:
+        execlogger.debug("[retrieval of calc {}] Trying "
+                         "to retrieve remote singlefile '{}'".format(
+            job.pk, filename), extra=logger_extra)
+        localfilename = os.path.join(retrieved_files.abspath, os.path.split(filename)[1])
+        transport.get(filename, localfilename, ignore_nonexisting=True)
+        singlefile_list.append((linkname, subclassname, localfilename))
+
+    # ignore files that have not been retrieved
+    singlefile_list = [i for i in singlefile_list if
+                       os.path.exists(i[2])]
+
+    # after retrieving from the cluster, I create the objects
+    singlefiles = []
+    for (linkname, subclassname, filename) in singlefile_list:
+        SinglefileSubclass = DataFactory(subclassname)
+        singlefile = SinglefileSubclass()
+        singlefile.set_file(filename)
+        singlefile.add_link_from(job, label=linkname, link_type=LinkType.CREATE)
+        singlefiles.append(singlefile)
 
     for fil in singlefiles:
         execlogger.debug(
@@ -1068,8 +936,6 @@
         return True
     except ModificationNotAllowed:
         return False
-=======
-    return retrieved
 
 def retrieve_files_from_list(calculation, transport, folder, retrieve_list):
     """
@@ -1128,5 +994,4 @@
 
         for rem, loc in zip(remote_names, local_names):
             transport.logger.debug("[retrieval of calc {}] Trying to retrieve remote item '{}'".format(calculation.pk, rem))
-            transport.get(rem, os.path.join(folder.abspath, loc), ignore_nonexisting=True)
->>>>>>> f7f55ce2
+            transport.get(rem, os.path.join(folder.abspath, loc), ignore_nonexisting=True)