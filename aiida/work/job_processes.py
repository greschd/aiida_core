--- conflicted
+++ resolved
@@ -8,15 +8,11 @@
 # For further information please visit http://www.aiida.net               #
 ###########################################################################
 from functools import partial
-<<<<<<< HEAD
-import plum
-import plum.port as port
-import sys
-=======
+
 import plumpy
->>>>>>> e396306e
+from plumpy.ports import PortNamespace
 from voluptuous import Any
-from plumpy.ports import PortNamespace
+
 from aiida.backends.utils import get_authinfo
 from aiida.common.datastructures import calc_states
 from aiida.common import exceptions
@@ -35,8 +31,7 @@
 RETRIEVE_COMMAND = 'retrieve'
 
 
-<<<<<<< HEAD
-class TransportTask(plum.Future):
+class TransportTask(plumpy.Future):
     def __init__(self, calc_node, transport_queue):
         super(TransportTask, self).__init__()
         self._calc = calc_node
@@ -108,10 +103,7 @@
         return execmanager.retrieve_all(self._calc_node, transport)
 
 
-class Waiting(plum.Waiting):
-=======
 class Waiting(plumpy.Waiting):
->>>>>>> e396306e
     def enter(self):
         super(Waiting, self).enter()
         self._action_command()
