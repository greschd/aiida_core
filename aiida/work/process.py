--- conflicted
+++ resolved
@@ -10,11 +10,7 @@
 
 import inspect
 import collections
-<<<<<<< HEAD
-from collections import defaultdict 
-=======
 from collections import defaultdict
->>>>>>> 6f1785ad
 import uuid
 from enum import Enum
 import itertools
@@ -140,10 +136,7 @@
         self._inputs = PortNamespace()
         self._outputs = PortNamespace()
         self._exposed_inputs = defaultdict(lambda: defaultdict(list))
-<<<<<<< HEAD
         self._exposed_outputs = defaultdict(lambda: defaultdict(list))
-=======
->>>>>>> 6f1785ad
 
     def is_fastforwardable(self):
         return self._fastforwardable
@@ -229,13 +222,7 @@
             else:
                 if name in exclude:
                     continue
-<<<<<<< HEAD
             yield name, port
-=======
-
-            port_namespace[name] = port
-            exposed_inputs_list.append(name)
->>>>>>> 6f1785ad
 
 class Process(plum.process.Process):
     """
