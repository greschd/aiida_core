--- conflicted
+++ resolved
@@ -39,8 +39,7 @@
     pass
 
 
-<<<<<<< HEAD
-class PortNamespace(WithNonDb, ports.PortNamespace):
+class PortNamespace(ports.PortNamespace):
     def serialize(self, mapping):
         if mapping is None:
             return
@@ -51,8 +50,4 @@
                 result[name] = port.serialize(value)
             else:
                 result[name] = value
-        return result
-=======
-class PortNamespace(ports.PortNamespace):
-    pass
->>>>>>> fc44a4b2
+        return result