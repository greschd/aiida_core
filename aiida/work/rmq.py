<<<<<<< HEAD
import yaml
=======
# -*- coding: utf-8 -*-
import json
>>>>>>> e9100d3c
import plumpy
import plumpy.rmq

from aiida.utils.serialize import serialize_data, deserialize_data
from aiida.work.class_loader import CLASS_LOADER

__all__ = ['new_blocking_control_panel', 'BlockingProcessControlPanel',
           'RemoteException', 'DeliveryFailed', 'ProcessLauncher']


RemoteException = plumpy.RemoteException
DeliveryFailed = plumpy.DeliveryFailed


# GP: Using here 127.0.0.1 instead of localhost because on some computers
# localhost resolves first to IPv6 with address ::1 and if RMQ is not
# running on IPv6 one gets an annoying warning. When moving this to
# a user-configurable variable, make sure users are aware of this and
# know how to avoid warnings. For more info see
# https://github.com/aiidateam/aiida_core/issues/1142
_RMQ_URL = 'amqp://127.0.0.1'
_LAUNCH_QUEUE = 'process.queue'
_MESSAGE_EXCHANGE = 'messages'


def get_rmq_prefix():
    """
    Get the prefix for the RabbitMQ message queues and exchanges for the current profile

    :returns: string prefix for the RMQ communicators
    """
    from aiida.common.profile import ProfileConfig

    profile_config = ProfileConfig()
    prefix = profile_config.rmq_prefix

    return prefix


def get_rmq_config(prefix=None):
    """
    Get the RabbitMQ configuration dictionary for a given prefix. If the prefix is not
    specified, the prefix will be retrieved from the currently loaded profile configuration

    :param prefix: a string prefix for the RabbitMQ communication queues and exchanges
    :returns: the configuration dictionary for the RabbitMQ communicators
    """
    if prefix is None:
        prefix = get_rmq_prefix()

    rmq_config = {
        'url': _RMQ_URL,
        'prefix': prefix,
    }

    return rmq_config


def get_launch_queue_name(prefix=None):
    """
    Return the launch queue name with an optional prefix

    :returns: launch queue name
    """
    if prefix is not None:
        return '{}.{}'.format(prefix, _LAUNCH_QUEUE)

    return _LAUNCH_QUEUE


def get_message_exchange_name(prefix):
    """
    Return the message exchange name for a given prefix

    :returns: message exchange name
    """
    return '{}.{}'.format(prefix, _MESSAGE_EXCHANGE)


def encode_response(response):
    """
    Used by kiwipy to encode a message for sending.  Because we can have nodes
    we have to convert these to PIDs before sending (we can't just send the live
    instance)

    :param response: The message to encode
    :return: The encoded message
    :rtype: str
    """
    serialized = serialize_data(response)
    return yaml.dump(serialized)


def decode_response(response):
    """
    Used by kiwipy to decode a message that has been received.  We check for
    any node PKs and convert these back into the corresponding node instance
    using `load_node`.  Any other entries are left untouched.

    .. see: `encode_response`

    :param response: The response string to decode
    :return: A data structure containing deserialized node instances
    """
    response = yaml.load(response)
    return deserialize_data(response)


def store_and_serialize_inputs(inputs):
    """
    Iterate over the values of the input dictionary, try to store them as if they were unstored
    nodes and then return the serialized dictionary

    :param inputs: dictionary where keys are potentially unstored node instances
    :returns: a dictionary where nodes are serialized
    """
    for node in inputs.itervalues():
        try:
            node.store()
        except AttributeError:
            pass
    return serialize_data(inputs)


class LaunchProcessAction(plumpy.LaunchProcessAction):
    def __init__(self, *args, **kwargs):
        """
        Calls through to the constructor of the plum LaunchProcessAction while making sure that
        any unstored nodes in the inputs are first stored and the data is then serialized
        """
        kwargs['inputs'] = store_and_serialize_inputs(kwargs['inputs'])
        kwargs['class_loader'] = CLASS_LOADER
        super(LaunchProcessAction, self).__init__(*args, **kwargs)


class ExecuteProcessAction(plumpy.ExecuteProcessAction):
    def __init__(self, process_class, init_args=None, init_kwargs=None, nowait=False):
        """
        Calls through to the constructor of the plum ExecuteProcessAction while making sure that
        any unstored nodes in the inputs are first stored and the data is then serialized
        """
        init_kwargs['inputs'] = store_and_serialize_inputs(init_kwargs['inputs'])
        super(ExecuteProcessAction, self).__init__(process_class, init_args, init_kwargs, class_loader=CLASS_LOADER, nowait=nowait)


class ProcessLauncher(plumpy.ProcessLauncher):
    def _launch(self, task):
        from plumpy.process_comms import KWARGS_KEY
        kwargs = task.get(KWARGS_KEY, {})
        task[KWARGS_KEY] = kwargs
        return super(ProcessLauncher, self)._launch(task)


class ProcessControlPanel(object):
    """
    RMQ control panel for launching, controlling and getting status of
    Processes over the RMQ protocol.
    """

    def __init__(self, prefix, rmq_connector, testing_mode=False):
        self._connector = rmq_connector

        message_exchange = get_message_exchange_name(prefix)
        task_queue = get_launch_queue_name(prefix)
        self._communicator = plumpy.rmq.RmqCommunicator(
            rmq_connector,
            exchange_name=message_exchange,
            task_queue=task_queue,
            encoder=encode_response,
            decoder=decode_response,
            testing_mode=testing_mode
        )

    def connect(self):
        return self._communicator.init()

    def pause_process(self, pid):
        return self.execute_action(plumpy.PauseAction(pid))

    def play_process(self, pid):
        return self.execute_action(plumpy.PlayAction(pid))

    def kill_process(self, pid, msg=None):
        return self.execute_action(plumpy.KillAction(pid))

    def request_status(self, pid):
        return self.execute_action(plumpy.StatusAction(pid))

    def launch_process(self, process_class, init_args=None, init_kwargs=None):
        action = LaunchProcessAction(process_class, init_args, init_kwargs)
        action.execute(self._communicator)
        return action

    def continue_process(self, pid):
        action = plumpy.ContinueProcessAction(pid)
        action.execute(self._communicator)
        return action

    def execute_process(self, process_class, init_args=None, init_kwargs=None):
        action = ExecuteProcessAction(process_class, init_args, init_kwargs)
        action.execute(self._communicator)
        return action

    def execute_action(self, action):
        action.execute(self._communicator)
        return action


class BlockingProcessControlPanel(ProcessControlPanel):
    """
    A blocking adapter for the ProcessControlPanel.
    """

    def __init__(self, prefix, testing_mode=False):
        self._loop = plumpy.new_event_loop()
        connector = create_rmq_connector(self._loop)
        super(BlockingProcessControlPanel, self).__init__(prefix, connector, testing_mode)

        self.connect()

    def __enter__(self):
        return self

    def __exit__(self, exc_type, exc_val, exc_tb):
        self.close()

    def execute_process_start(self, process_class, init_args=None, init_kwargs=None):
        action = ExecuteProcessAction(process_class, init_args, init_kwargs, nowait=True)
        action.execute(self._communicator)
        self._communicator.await(action)
        return action.get_launch_future().result()

    def execute_action(self, action):
        action.execute(self._communicator)
        return self._communicator.await(action)

    def close(self):
        self._communicator.disconnect()


def new_blocking_control_panel():
    """
    Create a new blocking control panel based on the current profile configuration

    :return: A new control panel instance
    :rtype: :class:`BlockingProcessControlPanel`
    """
    prefix = get_rmq_prefix()
    return BlockingProcessControlPanel(prefix)


def create_rmq_connector(loop=None):
    if loop is None:
        loop = events.new_event_loop()
    return plumpy.rmq.RmqConnector(amqp_url=_RMQ_URL, loop=loop)


def create_communicator(loop=None, prefix=None, testing_mode=False):
    if prefix is None:
        prefix = get_rmq_prefix()

    message_exchange = get_message_exchange_name(prefix)
    task_queue = get_launch_queue_name(prefix)

    connector = create_rmq_connector(loop)
    return plumpy.rmq.RmqCommunicator(
        connector,
        exchange_name=message_exchange,
        task_queue=task_queue,
        testing_mode=testing_mode
    )<|MERGE_RESOLUTION|>--- conflicted
+++ resolved
@@ -1,9 +1,4 @@
-<<<<<<< HEAD
 import yaml
-=======
-# -*- coding: utf-8 -*-
-import json
->>>>>>> e9100d3c
 import plumpy
 import plumpy.rmq
 
