# -*- coding: utf-8 -*-
###########################################################################
# Copyright (c), The AiiDA team. All rights reserved.                     #
# This file is part of the AiiDA code.                                    #
#                                                                         #
# The code is hosted on GitHub at https://github.com/aiidateam/aiida_core #
# For further information on the license, see the LICENSE.txt file        #
# For further information please visit http://www.aiida.net               #
###########################################################################
import logging
import warnings
from logging import config
from aiida.common.setup import get_property

__copyright__ = u"Copyright (c), This file is part of the AiiDA platform. For further information please visit http://www.aiida.net/. All rights reserved."
__license__ = "MIT license, see LICENSE.txt file."
<<<<<<< HEAD
__version__ = "0.10.0rc3"
=======
__version__ = "0.10.0"
>>>>>>> e141cf2c
__authors__ = "The AiiDA team."
__paper__ = """G. Pizzi, A. Cepellotti, R. Sabatini, N. Marzari, and B. Kozinsky, "AiiDA: automated interactive infrastructure and database for computational science", Comp. Mat. Sci 111, 218-230 (2016); http://dx.doi.org/10.1016/j.commatsci.2015.09.013 - http://www.aiida.net."""
__paper_short__ = """G. Pizzi et al., Comp. Mat. Sci 111, 218 (2016)."""


# Custom logging level, intended specifically for informative log messages
# reported during WorkChains and Workflows. We want the level between INFO(20)
# and WARNING(30) such that it will be logged for the default loglevel, however
# the value 25 is already reserved for SUBWARNING by the multiprocessing module.
LOG_LEVEL_REPORT = 23
logging.addLevelName(LOG_LEVEL_REPORT, 'REPORT')

# A sample logging configuration. The only tangible logging
# performed by this configuration is to send an email to
# the site admins on every HTTP 500 error when DEBUG=False.
# See http://docs.djangoproject.com/en/dev/topics/logging for
# more details on how to customize your logging configuration.
LOGGING = {
    'version': 1,
    'disable_existing_loggers': True,
    'formatters': {
        'verbose': {
            'format': '%(levelname)s %(asctime)s %(module)s %(process)d '
                      '%(thread)d %(message)s',
        },
        'halfverbose': {
            'format': '%(asctime)s, %(name)s: [%(levelname)s] %(message)s',
            'datefmt': '%m/%d/%Y %I:%M:%S %p',
        },
    },
    'handlers': {
        'console': {
            'level': 'DEBUG',
            'class': 'logging.StreamHandler',
            'formatter': 'halfverbose',
        },
        'dblogger': {
            # get_property takes the property from the config json file
            # The key used in the json, and the default value, are
            # specified in the _property_table inside aiida.common.setup
            # NOTE: To modify properties, use the 'verdi devel setproperty'
            #   command and similar ones (getproperty, describeproperties, ...)
            'level': get_property('logging.db_loglevel'),
            'class': 'aiida.utils.logger.DBLogHandler',
        },
    },
    'loggers': {
        'aiida': {
            'handlers': ['console', 'dblogger'],
            'level': get_property('logging.aiida_loglevel'),
            'propagate': False,
        },
        'paramiko': {
            'handlers': ['console'],
            'level': get_property('logging.paramiko_loglevel'),
            'propagate': False,
        },
        'alembic': {
            'handlers': ['console'],
            'level': get_property('logging.alembic_loglevel'),
            'propagate': False,
        },
        'sqlalchemy': {
            'handlers': ['console'],
            'level': get_property('logging.sqlalchemy_loglevel'),
            'propagate': False,
            'qualname': 'sqlalchemy.engine',
        },
    },
}

# Configure the global logger through the LOGGING dictionary
logging.config.dictConfig(LOGGING)

if get_property("warnings.showdeprecations"):
    # print out the warnings coming from deprecation
    # in Python 2.7 it is suppressed by default
    warnings.simplefilter('default', DeprecationWarning)

def try_load_dbenv(*argc, **argv):
    """
    Run `load_dbenv` unless the dbenv has already been loaded.
    """
    if not is_dbenv_loaded():
        load_dbenv(*argc, **argv)
        return True
    return False

def load_dbenv(*argc, **argv):
    """
    Alias for `load_dbenv` from `aiida.backends.utils`
    """
    from aiida.backends.utils import load_dbenv
    return load_dbenv(*argc, **argv)


def is_dbenv_loaded(*argc, **argv):
    """
    Alias for `is_dbenv_loaded` from `aiida.backends.utils`
    """
    from aiida.backends.utils import is_dbenv_loaded
    return is_dbenv_loaded(*argc, **argv)


def get_version():
    """
    Very simple function to get a string with the version number.
    """
    return __version__


def _get_raw_file_header():
    """
    Get a string to be put as header of files created with AiiDA; no
    comment character is put in front

    :return: a (multiline) string
    """
    return """This file has been created with AiiDA v. {}
If you use AiiDA for publication purposes, please cite:
{}
""".format(__version__, __paper__)

def get_file_header(comment_char="# "):
    """
    Get a string to be put as header of files created with AiiDA;
    put in front a comment character as specified in the parameter

    :param comment_char: string put in front of each line
    :return: a (multiline) string
    """
    lines = _get_raw_file_header().splitlines()
    return "\n".join("{}{}".format(comment_char, line) for line in lines)<|MERGE_RESOLUTION|>--- conflicted
+++ resolved
@@ -14,11 +14,7 @@
 
 __copyright__ = u"Copyright (c), This file is part of the AiiDA platform. For further information please visit http://www.aiida.net/. All rights reserved."
 __license__ = "MIT license, see LICENSE.txt file."
-<<<<<<< HEAD
-__version__ = "0.10.0rc3"
-=======
 __version__ = "0.10.0"
->>>>>>> e141cf2c
 __authors__ = "The AiiDA team."
 __paper__ = """G. Pizzi, A. Cepellotti, R. Sabatini, N. Marzari, and B. Kozinsky, "AiiDA: automated interactive infrastructure and database for computational science", Comp. Mat. Sci 111, 218-230 (2016); http://dx.doi.org/10.1016/j.commatsci.2015.09.013 - http://www.aiida.net."""
 __paper_short__ = """G. Pizzi et al., Comp. Mat. Sci 111, 218 (2016)."""
