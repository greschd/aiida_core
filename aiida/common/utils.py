--- conflicted
+++ resolved
@@ -221,11 +221,7 @@
     return True
 
 
-<<<<<<< HEAD
 def conv_to_fortran(val, quote_strings=True):
-=======
-def conv_to_fortran(val,quote_strings=True):
->>>>>>> 80bc66e0
     """
     :param val: the value to be read and converted to a Fortran-friendly string.
 
@@ -244,10 +240,6 @@
         if quote_strings:
             template = "'{!s}'"
         else:
-<<<<<<< HEAD
-            template = "{!s}"
-        return  template.format(val)
-=======
             val_str = '.false.'
     elif isinstance(val, numbers.Integral):
         val_str = "{:d}".format(val)
@@ -260,16 +252,10 @@
             val_str = "{!s}".format(val)
     else:
         raise ValueError("Invalid value '{}' of type '{}' passed, accepts only bools, ints, floats and strings".format(val, type(val)))
->>>>>>> 80bc66e0
 
     raise ValueError("Invalid value '{}' of type '{}' passed, accepts only bools, ints, floats and strings".format(val, type(val)))
 
-<<<<<<< HEAD
 def conv_to_fortran_withlists(val, quote_strings=True):
-=======
-
-def conv_to_fortran_withlists(val,quote_strings=True):
->>>>>>> 80bc66e0
     """
     Same as conv_to_fortran but with extra logic to handle lists
     :param val: the value to be read and converted to a Fortran-friendly string.
@@ -282,12 +268,6 @@
     if (isinstance(val, (list, tuple))):
         out_list = []
         for thing in val:
-<<<<<<< HEAD
-            out_list.append(conv_to_fortran(thing, quote_strings=quote_strings))
-        val_str = ", ".join(out_list)
-        return val_str
-    return conv_to_fortran(val, quote_strings=quote_strings)
-=======
             out_list.append(conv_to_fortran(thing,quote_strings=quote_strings))
         val_str = ", ".join(out_list)
         return val_str
@@ -311,7 +291,6 @@
 
     return val_str
 
->>>>>>> 80bc66e0
 
 def get_unique_filename(filename, list_of_filenames):
     """
