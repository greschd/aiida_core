# -*- coding: utf-8 -*-
"""
Base class for AiiDA tests
"""
from django.utils import unittest

# Add a new entry here if you add a file with tests under aiida.djsite.db.subtests
# The key is the name to use in the 'verdi test' command (e.g., a key 'generic'
# can be run using 'verdi test db.generic')
# The value must be the module name containing the subclasses of unittest.TestCase

<<<<<<< HEAD
__copyright__ = u"Copyright (c), 2014, École Polytechnique Fédérale de Lausanne (EPFL), Switzerland, Laboratory of Theory and Simulation of Materials (THEOS). All rights reserved."
__license__ = "Non-Commercial, End-User Software License Agreement, see LICENSE.txt file"
__version__ = "0.3.0"
=======
__copyright__ = u"Copyright (c), 2015, ECOLE POLYTECHNIQUE FEDERALE DE LAUSANNE (Theory and Simulation of Materials (THEOS) and National Centre for Computational Design and Discovery of Novel Materials (NCCR MARVEL)), Switzerland and ROBERT BOSCH LLC, USA. All rights reserved."
__license__ = "MIT license, see LICENSE.txt file"
__version__ = "0.4.0"
__contributors__ = "Andrea Cepellotti, Andrius Merkys, Eric Hontz, Giovanni Pizzi, Nicolas Mounet"
>>>>>>> 9b0eb9de

db_test_list = {
    'generic': 'aiida.djsite.db.subtests.generic',
    'nodes': 'aiida.djsite.db.subtests.nodes',
    'dataclasses': 'aiida.djsite.db.subtests.dataclasses',
    'qepw': 'aiida.djsite.db.subtests.quantumespressopw',
    'codtools': 'aiida.djsite.db.subtests.codtools',
    'export_and_import': 'aiida.djsite.db.subtests.export_and_import',
<<<<<<< HEAD
    'parsers': 'aiida.djsite.db.subtests.parsers',
=======
#    'parsers': 'aiida.djsite.db.subtests.parsers',
>>>>>>> 9b0eb9de
    'qepwinputparser': 'aiida.djsite.db.subtests.pwinputparser',
    'qepwimmigrant': 'aiida.djsite.db.subtests.quantumespressopwimmigrant',
    'workflows': 'aiida.djsite.db.subtests.workflows',
    }

class AiidaTestCase(unittest.TestCase):
    """
    Automatically takes care of the setUpClass and TearDownClass, when needed.
    """
    @classmethod
    def setUpClass(cls):
        import getpass
        
        from django.core.exceptions import ObjectDoesNotExist

        from aiida.djsite.db.models import DbUser
        from aiida.orm import Computer
        from aiida.djsite.utils import get_configured_user_email

        # I create the user only once:
        # Otherwise, get_automatic_user() will fail when the 
        # user is recreated because it caches the user!
        # In any case, store it in cls.user though
        # Other possibility: flush the user cache on delete
        try:
            cls.user = DbUser.objects.get(email=get_configured_user_email())
        except ObjectDoesNotExist:
            cls.user = DbUser.objects.create_user(get_configured_user_email(),
                                                  'fakepwd')
        cls.computer = Computer(name='localhost',
                                hostname='localhost',
                                transport_type='local',
                                scheduler_type='pbspro',
                                workdir='/tmp/aiida')
        cls.computer.store()

    @classmethod
    def tearDownClass(cls):
        import getpass
        from django.core.exceptions import ObjectDoesNotExist
        from aiida.djsite.db.models import DbComputer, DbUser
        from aiida.djsite.utils import get_configured_user_email

        # I first delete the workflows
        from aiida.djsite.db.models import DbWorkflow
        DbWorkflow.objects.all().delete()

        # Delete groups
        from aiida.djsite.db.models import DbGroup
        DbGroup.objects.all().delete()

        # I first need to delete the links, because in principle I could
        # not delete input nodes, only outputs. For simplicity, since
        # I am deleting everything, I delete the links first
        from aiida.djsite.db.models import DbLink
        DbLink.objects.all().delete()
        
        # Then I delete the nodes, otherwise I cannot
        # delete computers and users
        from aiida.djsite.db.models import DbNode
        DbNode.objects.all().delete()

        ## I do not delete it, see discussion in setUpClass
        #try:
        #    DbUser.objects.get(email=get_configured_user_email()).delete()
        #except ObjectDoesNotExist:
        #    pass
        
        DbComputer.objects.all().delete()<|MERGE_RESOLUTION|>--- conflicted
+++ resolved
@@ -9,16 +9,10 @@
 # can be run using 'verdi test db.generic')
 # The value must be the module name containing the subclasses of unittest.TestCase
 
-<<<<<<< HEAD
-__copyright__ = u"Copyright (c), 2014, École Polytechnique Fédérale de Lausanne (EPFL), Switzerland, Laboratory of Theory and Simulation of Materials (THEOS). All rights reserved."
-__license__ = "Non-Commercial, End-User Software License Agreement, see LICENSE.txt file"
-__version__ = "0.3.0"
-=======
 __copyright__ = u"Copyright (c), 2015, ECOLE POLYTECHNIQUE FEDERALE DE LAUSANNE (Theory and Simulation of Materials (THEOS) and National Centre for Computational Design and Discovery of Novel Materials (NCCR MARVEL)), Switzerland and ROBERT BOSCH LLC, USA. All rights reserved."
 __license__ = "MIT license, see LICENSE.txt file"
 __version__ = "0.4.0"
 __contributors__ = "Andrea Cepellotti, Andrius Merkys, Eric Hontz, Giovanni Pizzi, Nicolas Mounet"
->>>>>>> 9b0eb9de
 
 db_test_list = {
     'generic': 'aiida.djsite.db.subtests.generic',
@@ -27,11 +21,7 @@
     'qepw': 'aiida.djsite.db.subtests.quantumespressopw',
     'codtools': 'aiida.djsite.db.subtests.codtools',
     'export_and_import': 'aiida.djsite.db.subtests.export_and_import',
-<<<<<<< HEAD
-    'parsers': 'aiida.djsite.db.subtests.parsers',
-=======
 #    'parsers': 'aiida.djsite.db.subtests.parsers',
->>>>>>> 9b0eb9de
     'qepwinputparser': 'aiida.djsite.db.subtests.pwinputparser',
     'qepwimmigrant': 'aiida.djsite.db.subtests.quantumespressopwimmigrant',
     'workflows': 'aiida.djsite.db.subtests.workflows',
