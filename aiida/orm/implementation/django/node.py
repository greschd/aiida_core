--- conflicted
+++ resolved
@@ -619,10 +619,6 @@
 
         from aiida.backends.djsite.db.models import DbExtra
         # I store the hash without cleaning and without incrementing the nodeversion number
-<<<<<<< HEAD
-        DbExtra.set_value_for_node(self.dbnode, 'hash', self.get_hash())
-=======
         DbExtra.set_value_for_node(self.dbnode, _HASH_EXTRA_KEY, self.get_hash())
->>>>>>> 1c0e6bc9
 
         return self