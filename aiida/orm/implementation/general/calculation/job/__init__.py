# -*- coding: utf-8 -*-
###########################################################################
# Copyright (c), The AiiDA team. All rights reserved.                     #
# This file is part of the AiiDA code.                                    #
#                                                                         #
# The code is hosted on GitHub at https://github.com/aiidateam/aiida_core #
# For further information on the license, see the LICENSE.txt file        #
# For further information please visit http://www.aiida.net               #
###########################################################################

from abc import abstractmethod
import datetime
import copy

from aiida.utils import timezone
from aiida.common.utils import str_timedelta, classproperty
from aiida.common.datastructures import calc_states
from aiida.common.exceptions import ModificationNotAllowed, MissingPluginError
from aiida.common.links import LinkType
from aiida.backends.utils import get_automatic_user
from aiida.common.old_pluginloader import from_type_to_pluginclassname

# TODO: set the following as properties of the Calculation
# 'email',
# 'email_on_started',
# 'email_on_terminated',
# 'rerunnable',
# 'resourceLimits',

_input_subfolder = 'raw_input'


class AbstractJobCalculation(object):
    """
    This class provides the definition of an AiiDA calculation that is run
    remotely on a job scheduler.
    """

    _cacheable = True

    @classproperty
    def _hash_ignored_attributes(cls):
        # _updatable_attributes are ignored automatically.
        return super(AbstractJobCalculation, cls)._hash_ignored_attributes + [
            'queue_name',
<<<<<<< HEAD
            'max_wallclock_seconds',
            'retrieve_temporary_list',
=======
            'priority',
            'max_wallclock_seconds',
            'max_memory_kb',
>>>>>>> 1c0e6bc9
        ]

    def get_hash(
        self,
        ignore_errors=True,
        ignored_folder_content=('raw_input',),
        **kwargs
    ):
        return super(AbstractJobCalculation, self).get_hash(
            ignore_errors=ignore_errors,
            ignored_folder_content=ignored_folder_content,
            **kwargs
        )

    @classmethod
    def process(cls):
        from aiida.work.legacy.job_process import JobProcess
        return JobProcess.build(cls)

    def _init_internal_params(self):
        """
        Define here internal parameters that should be defined
        right after the __init__. This function is actually called
        by the __init__.

        :note: if you inherit this function, ALWAYS remember to
          call super()._init_internal_params() as the first thing
          in your inherited function.
        """
        # By default, no output parser
        self._default_parser = None
        # Set default for the link to the retrieved folder (after calc is done)
        self._linkname_retrieved = 'retrieved'

        self._updatable_attributes = (
            'state', 'job_id', 'scheduler_state',
            'scheduler_lastchecktime',
            'last_jobinfo', 'remote_workdir', 'retrieve_list',
            'retrieve_singlefile_list'
        )

        # Files in which the scheduler output and error will be stored.
        # If they are identical, outputs will be joined.
        self._SCHED_OUTPUT_FILE = '_scheduler-stdout.txt'
        self._SCHED_ERROR_FILE = '_scheduler-stderr.txt'

        # Files that should be shown by default
        # Set it to None if you do not have a default file
        # Used, e.g., by 'verdi calculation inputshow/outputshow
        self._DEFAULT_INPUT_FILE = None
        self._DEFAULT_OUTPUT_FILE = None

    @property
    def _set_defaults(self):
        """
        Return the default parameters to set.
        It is done as a property so that it can read the default parameters
        defined in _init_internal_params.

        :note: It is a property because in this way, e.g. the
        parser_name is taken from the actual subclass of calculation,
        and not from the parent Calculation class
        """
        parent_dict = super(AbstractJobCalculation, self)._set_defaults

        parent_dict.update({
            "parser_name": self._default_parser,
            "_linkname_retrieved": self._linkname_retrieved})

        return parent_dict

    def store(self, *args, **kwargs):
        """
        Override the store() method to store also the calculation in the NEW
        state as soon as this is stored for the first time.
        """
        super(AbstractJobCalculation, self).store(*args, **kwargs)

        # I get here if the calculation was successfully stored.
        # Set to new only if it is not already FINISHED (due to caching)
        if not self.get_state() == calc_states.FINISHED:
            self._set_state(calc_states.NEW)

        # Important to return self to allow the one-liner
        # c = Calculation().store()
        return self

    def _add_outputs_from_cache(self, cache_node):
        self._set_state(calc_states.PARSING)
        super(AbstractJobCalculation, self)._add_outputs_from_cache(
            cache_node=cache_node
        )
        self._set_state(cache_node.get_state())

    def _validate(self):
        """
        Verify if all the input nodes are present and valid.

        :raise: ValidationError: if invalid parameters are found.
        """
        from aiida.common.exceptions import MissingPluginError, ValidationError

        super(AbstractJobCalculation, self)._validate()

        if self.get_computer() is None:
            raise ValidationError("You did not specify a computer")

        if self.get_state() not in calc_states:
            raise ValidationError("Calculation state '{}' is not valid".format(
                self.get_state()))

        try:
            _ = self.get_parserclass()
        except MissingPluginError:
            raise ValidationError(
                "No valid class/implementation found for the parser '{}'. "
                "Set the parser to None if you do not need an automatic "
                "parser.".format(self.get_parser_name())
            )

        computer = self.get_computer()
        s = computer.get_scheduler()
        try:
            _ = s.create_job_resource(**self.get_resources(full=True))
        except (TypeError, ValueError) as e:
            raise ValidationError("Invalid resources for the scheduler of the "
                                  "specified computer: {}".format(e.message))

        if not isinstance(self.get_withmpi(), bool):
            raise ValidationError(
                "withmpi property must be boolean! It in instead {}"
                "".format(str(type(self.get_withmpi())))
            )

    def _linking_as_output(self, dest, link_type):
        """
        An output of a JobCalculation can only be set
        when the calculation is in the SUBMITTING or RETRIEVING or
        PARSING state.
        (during SUBMITTING, the execmanager adds a link to the remote folder;
        all other links are added while in the retrieving phase).

        :note: Further checks, such as that the output data type is 'Data',
          are done in the super() class.

        :param dest: a Data object instance of the database
        :raise: ValueError if a link from self to dest is not allowed.
        """
        valid_states = [
            calc_states.SUBMITTING,
            calc_states.RETRIEVING,
            calc_states.PARSING,
        ]

        if self.get_state() not in valid_states:
            raise ModificationNotAllowed(
                "Can add an output node to a calculation only if it is in one "
                "of the following states: {}, it is instead {}".format(
                    valid_states, self.get_state()))

        return super(AbstractJobCalculation, self)._linking_as_output(dest,
                                                                      link_type)

    def _store_raw_input_folder(self, folder_path):
        """
        Copy the content of the folder internally, in a subfolder called
        'raw_input'

        :param folder_path: the path to the folder from which the content
               should be taken
        """
        # This function can be called only if the state is SUBMITTING
        if self.get_state() != calc_states.SUBMITTING:
            raise ModificationNotAllowed(
                "The raw input folder can be stored only if the "
                "state is SUBMITTING, it is instead {}".format(
                    self.get_state()))

        # get subfolder and replace with copy
        _raw_input_folder = self.folder.get_subfolder(
            _input_subfolder, create=True)
        _raw_input_folder.replace_with_folder(
            folder_path, move=False, overwrite=True)

    @property
    def _raw_input_folder(self):
        """
        Get the input folder object.

        :return: the input folder object.
        :raise: NotExistent: if the raw folder hasn't been created yet
        """
        from aiida.common.exceptions import NotExistent

        return_folder = self.folder.get_subfolder(_input_subfolder)
        if return_folder.exists():
            return return_folder
        else:
            raise NotExistent("_raw_input_folder not created yet")

    def set_queue_name(self, val):
        """
        Set the name of the queue on the remote computer.

        :param str val: the queue name
        """
        if val is None:
            self._set_attr('queue_name', None)
        else:
            self._set_attr('queue_name', unicode(val))

    def set_import_sys_environment(self, val):
        """
        If set to true, the submission script will load the system
        environment variables.

        :param bool val: load the environment if True
        """
        self._set_attr('import_sys_environment', bool(val))

    def get_import_sys_environment(self):
        """
        To check if it's loading the system environment
        on the submission script.

        :return: a boolean. If True the system environment will be load.
        """
        return self.get_attr('import_sys_environment', True)

    def set_environment_variables(self, env_vars_dict):
        """
        Set a dictionary of custom environment variables for this calculation.

        Both keys and values must be strings.

        In the remote-computer submission script, it's going to export
        variables as ``export 'keys'='values'``
        """
        if not isinstance(env_vars_dict, dict):
            raise ValueError("You have to pass a "
                             "dictionary to set_environment_variables")

        for k, v in env_vars_dict.iteritems():
            if not isinstance(k, basestring) or not isinstance(v, basestring):
                raise ValueError(
                    "Both the keys and the values of the "
                    "dictionary passed to set_environment_variables must be "
                    "strings."
                )

        return self._set_attr('custom_environment_variables', env_vars_dict)

    def get_environment_variables(self):
        """
        Return a dictionary of the environment variables that are set
        for this calculation.

        Return an empty dictionary if no special environment variables have
        to be set for this calculation.
        """
        return self.get_attr('custom_environment_variables', {})

    def set_priority(self, val):
        """
        Set the priority of the job to be queued.

        :param val: the values of priority as accepted by the cluster scheduler.
        """
        self._set_attr('priority', unicode(val))

    def set_max_memory_kb(self, val):
        """
        Set the maximum memory (in KiloBytes) to be asked to the scheduler.

        :param val: an integer. Default=None
        """
        self._set_attr('max_memory_kb', int(val))

    def get_max_memory_kb(self):
        """
        Get the memory (in KiloBytes) requested to the scheduler.

        :return: an integer
        """
        return self.get_attr('max_memory_kb', None)

    def set_max_wallclock_seconds(self, val):
        """
        Set the wallclock in seconds asked to the scheduler.

        :param val: An integer. Default=None
        """
        self._set_attr('max_wallclock_seconds', int(val))

    def get_max_wallclock_seconds(self):
        """
        Get the max wallclock time in seconds requested to the scheduler.

        :return: an integer
        :rtype: int
        """
        return self.get_attr('max_wallclock_seconds', None)

    def set_resources(self, resources_dict):
        """
        Set the dictionary of resources to be used by the scheduler plugin,
        like the number of nodes, cpus, ...
        This dictionary is scheduler-plugin dependent. Look at the documentation
        of the scheduler.
        (scheduler type can be found with
        calc.get_computer().get_scheduler_type() )
        """
        # Note: for the time being, resources are only validated during the
        # 'store' because here we are not sure that a Computer has been set
        # yet (in particular, if both computer and resources are set together
        # using the .set() method).
        self._set_attr('jobresource_params', resources_dict)

    def set_withmpi(self, val):
        """
        Set the calculation to use mpi.

        :param val: A boolean. Default=True
        """
        self._set_attr('withmpi', val)

    def get_withmpi(self):
        """
        Get whether the job is set with mpi execution.

        :return: a boolean. Default=True.
        """
        return self.get_attr('withmpi', True)

    def get_resources(self, full=False):
        """
        Returns the dictionary of the job resources set.

        :param full: if True, also add the default values, e.g.
            ``default_mpiprocs_per_machine``

        :return: a dictionary
        """
        resources_dict = self.get_attr('jobresource_params', {})

        if full:
            computer = self.get_computer()
            def_cpus_machine = computer.get_default_mpiprocs_per_machine()
            if def_cpus_machine is not None:
                resources_dict[
                    'default_mpiprocs_per_machine'] = def_cpus_machine

        return resources_dict

    def get_queue_name(self):
        """
        Get the name of the queue on cluster.

        :return: a string or None.
        """
        return self.get_attr('queue_name', None)

    def get_priority(self):
        """
        Get the priority, if set, of the job on the cluster.

        :return: a string or None
        """
        return self.get_attr('priority', None)

    def get_prepend_text(self):
        """
        Get the calculation-specific prepend text,
        which is going to be prepended in the scheduler-job script, just before
        the code execution.
        """
        return self.get_attr("prepend_text", "")

    def set_prepend_text(self, val):
        """
        Set the calculation-specific prepend text,
        which is going to be prepended in the scheduler-job script, just before
        the code execution.

        See also ``set_custom_scheduler_commands``

        :param val: a (possibly multiline) string
        """
        self._set_attr("prepend_text", unicode(val))

    def get_append_text(self):
        """
        Get the calculation-specific append text,
        which is going to be appended in the scheduler-job script, just after
        the code execution.
        """
        return self.get_attr("append_text", "")

    def set_append_text(self, val):
        """
        Set the calculation-specific append text,
        which is going to be appended in the scheduler-job script, just after
        the code execution.

        :param val: a (possibly multiline) string
        """
        self._set_attr("append_text", unicode(val))

    def set_custom_scheduler_commands(self, val):
        """
        Set a (possibly multiline) string with the commands that the user
        wants to manually set for the scheduler.

        The difference of this method with respect to the set_prepend_text
        is the position in the scheduler submission file where such text is
        inserted: with this method, the string is inserted before any
        non-scheduler command.
        """
        self._set_attr("custom_scheduler_commands", unicode(val))

    def get_custom_scheduler_commands(self):
        """
        Return a (possibly multiline) string with the commands that the user
        wants to manually set for the scheduler.
        See also the documentation of the corresponding
        ``set_`` method.

        :return: the custom scheduler command, or an empty string if no
          custom command was defined.
        """
        return self.get_attr("custom_scheduler_commands", "")

    def get_mpirun_extra_params(self):
        """
        Return a list of strings, that are the extra params to pass to the
        mpirun (or equivalent) command after the one provided in
        computer.mpirun_command.
        Example: mpirun -np 8 extra_params[0] extra_params[1] ... exec.x

        Return an empty list if no parameters have been defined.
        """
        return self.get_attr("mpirun_extra_params", [])

    def set_mpirun_extra_params(self, extra_params):
        """
        Set the extra params to pass to the
        mpirun (or equivalent) command after the one provided in
        computer.mpirun_command.
        Example: mpirun -np 8 extra_params[0] extra_params[1] ... exec.x

        :param extra_params: must be a list of strings, one for each
            extra parameter
        """
        if extra_params is None:
            try:
                self._del_attr("mpirun_extra_params")
            except AttributeError:
                # it was not saved, yet
                pass
            return

        if not isinstance(extra_params, (list, tuple)):
            raise ValueError("You must pass a list of strings to "
                             "set_mpirun_extra_params")
        for param in extra_params:
            if not isinstance(param, basestring):
                raise ValueError("You must pass a list of strings to "
                                 "set_mpirun_extra_params")

        self._set_attr("mpirun_extra_params", list(extra_params))

    def add_link_from(self, src, label=None, link_type=LinkType.INPUT):
        """
        Add a link with a code as destination. Add the additional
        contraint that this is only possible if the calculation
        is in state NEW.

        You can use the parameters of the base Node class, in particular the
        label parameter to label the link.

        :param src: a node of the database. It cannot be a Calculation object.
        :param str label: Name of the link. Default=None
        :param link_type: The type of link, must be one of the enum values form
          :class:`~aiida.common.links.LinkType`
        """
        valid_states = [calc_states.NEW]

        if self.get_state() not in valid_states:
            raise ModificationNotAllowed(
                "Can add an input link to a JobCalculation only if it is in "
                "one of the following states: {}, it is instead {}".format(
                    valid_states, self.get_state()))

        return super(AbstractJobCalculation, self).add_link_from(src, label,
                                                                 link_type)

    def _replace_link_from(self, src, label, link_type=LinkType.INPUT):
        """
        Replace a link. Add the additional constraint that this is
        only possible if the calculation is in state NEW.

        :param src: a node of the database. It cannot be a Calculation object.
        :param label: Name of the link.
        :type label: str
        """
        valid_states = [calc_states.NEW]

        if self.get_state() not in valid_states:
            raise ModificationNotAllowed(
                "Can replace an input link to a Jobalculation only if it is in "
                "one of the following states: {}, it is instead {}".format(
                    valid_states, self.get_state()))

        return super(AbstractJobCalculation, self)._replace_link_from(src,
                                                                      label,
                                                                      link_type)

    def _remove_link_from(self, label):
        """
        Remove a link. Only possible if the calculation is in state NEW.

        :param str label: Name of the link to remove.
        """
        valid_states = [calc_states.NEW]

        if self.get_state() not in valid_states:
            raise ModificationNotAllowed(
                "Can remove an input link to a calculation only if it is in one "
                "of the following states:\n   {}\n it is instead {}".format(
                    valid_states, self.get_state()))

        return super(AbstractJobCalculation, self)._remove_link_from(label)

    @abstractmethod
    def _set_state(self, state):
        """
        Set the state of the calculation.

        Set it in the DbCalcState to have also the uniqueness check.
        Moreover (except for the IMPORTED state) also store in the 'state'
        attribute, useful to know it also after importing, and for faster
        querying.

        .. todo:: Add further checks to enforce that the states are set
           in order?

        :param state: a string with the state. This must be a valid string,
          from ``aiida.common.datastructures.calc_states``.
        :raise: ModificationNotAllowed if the given state was already set.
        """
        pass

    @abstractmethod
    def get_state(self, from_attribute=False):
        """
        Get the state of the calculation.

        .. note:: the 'most recent' state is obtained using the logic in the
          ``aiida.common.datastructures.sort_states`` function.

        .. todo:: Understand if the state returned when no state entry is found
          in the DB is the best choice.

        :param from_attribute: if set to True, read it from the attributes
          (the attribute is also set with set_state, unless the state is set
          to IMPORTED; in this way we can also see the state before storing).

        :return: a string. If from_attribute is True and no attribute is found,
          return None. If from_attribute is False and no entry is found in the
          DB, also return None.
        """
        pass

    def _get_state_string(self):
        """
        Return a string, that is correct also when the state is imported
        (in this case, the string will be in the format IMPORTED/ORIGSTATE
        where ORIGSTATE is the original state from the node attributes).
        """
        state = self.get_state(from_attribute=False)
        if state == calc_states.IMPORTED:
            attribute_state = self.get_state(from_attribute=True)
            if attribute_state is None:
                attribute_state = "NOTFOUND"
            return 'IMPORTED/{}'.format(attribute_state)
        else:
            return state

    def _is_new(self):
        """
        Get whether the calculation is in the NEW status.

        :return: a boolean
        """
        return self.get_state() in [calc_states.NEW, None]

    def _is_running(self):
        """
        Get whether the calculation is in a running state,
        i.e. one of TOSUBMIT, SUBMITTING, WITHSCHEDULER,
        COMPUTED, RETRIEVING or PARSING.

        :return: a boolean
        """
        return self.get_state() in [
            calc_states.TOSUBMIT,
            calc_states.SUBMITTING,
            calc_states.WITHSCHEDULER,
            calc_states.COMPUTED,
            calc_states.RETRIEVING,
            calc_states.PARSING
        ]

    def has_finished_ok(self):
        """
        Get whether the calculation is in the FINISHED status.

        :return: a boolean
        """
        return self.get_state() in [calc_states.FINISHED]

    def has_failed(self):
        """
        Get whether the calculation is in a failed status,
        i.e. SUBMISSIONFAILED, RETRIEVALFAILED, PARSINGFAILED or FAILED.

        :return: a boolean
        """
        return self.get_state() in [calc_states.SUBMISSIONFAILED,
                                    calc_states.RETRIEVALFAILED,
                                    calc_states.PARSINGFAILED,
                                    calc_states.FAILED]

    def _set_remote_workdir(self, remote_workdir):
        if self.get_state() != calc_states.SUBMITTING:
            raise ModificationNotAllowed(
                "Cannot set the remote workdir if you are not "
                "submitting the calculation (current state is "
                "{})".format(self.get_state()))
        self._set_attr('remote_workdir', remote_workdir)

    def _get_remote_workdir(self):
        """
        Get the path to the remote (on cluster) scratch
        folder of the calculation.

        :return: a string with the remote path
        """
        return self.get_attr('remote_workdir', None)

    def _set_retrieve_list(self, retrieve_list):
        if self.get_state() not in (calc_states.SUBMITTING, calc_states.NEW):
            raise ModificationNotAllowed(
                "Cannot set the retrieve_list for a calculation that is neither "
                "NEW nor SUBMITTING (current state is {})".format(self.get_state()))

        # accept format of: [ 'remotename',
        #                     ['remotepath','localpath',0] ]
        # where the last number is used
        # to decide the localname, see CalcInfo or execmanager

        if not (isinstance(retrieve_list, (tuple, list))):
            raise ValueError("You should pass a list/tuple")
        for item in retrieve_list:
            if not isinstance(item, basestring):
                if (not (isinstance(item, (tuple, list))) or
                            len(item) != 3):
                    raise ValueError(
                        "You should pass a list containing either "
                        "strings or lists/tuples"
                    )
                if (not (isinstance(item[0], basestring)) or
                        not (isinstance(item[1], basestring)) or
                        not (isinstance(item[2], int))):
                    raise ValueError(
                        "You have to pass a list (or tuple) of "
                        "lists, with remotepath(string), "
                        "localpath(string) and depth (integer)"
                    )

        self._set_attr('retrieve_list', retrieve_list)

    def _get_retrieve_list(self):
        """
        Get the list of files/directories to be retrieved on the cluster.
        Their path is relative to the remote workdirectory path.

        :return: a list of strings for file/directory names
        """
        return self.get_attr('retrieve_list', None)

    def _set_retrieve_temporary_list(self, retrieve_temporary_list):
        """
        Set the list of paths that are to retrieved for parsing and be deleted as soon
        as the parsing has been completed.
        """
        if self.get_state() not in (calc_states.SUBMITTING, calc_states.NEW):
            raise ModificationNotAllowed(
                'Cannot set the retrieve_temporary_list for a calculation that is neither '
                'NEW nor SUBMITTING (current state is {})'.format(self.get_state()))

        if not (isinstance(retrieve_temporary_list, (tuple, list))):
            raise ValueError('You should pass a list/tuple')

        for item in retrieve_temporary_list:
            if not isinstance(item, basestring):
                if (not (isinstance(item, (tuple, list))) or len(item) != 3):
                    raise ValueError(
                        'You should pass a list containing either '
                        'strings or lists/tuples'
                    )

                if (not (isinstance(item[0], basestring)) or
                    not (isinstance(item[1], basestring)) or
                    not (isinstance(item[2], int))):
                    raise ValueError(
                        'You have to pass a list (or tuple) of lists, with remotepath(string), '
                        'localpath(string) and depth (integer)'
                    )

        self._set_attr('retrieve_temporary_list', retrieve_temporary_list)

    def _get_retrieve_temporary_list(self):
        """
        Get the list of files/directories to be retrieved on the cluster and will be kept temporarily during parsing.
        Their path is relative to the remote workdirectory path.

        :return: a list of strings for file/directory names
        """
        return self.get_attr('retrieve_temporary_list', None)

    def _set_retrieve_singlefile_list(self, retrieve_singlefile_list):
        """
        Set the list of information for the retrieval of singlefiles
        """
        if self.get_state() not in (calc_states.SUBMITTING, calc_states.NEW):
            raise ModificationNotAllowed(
                "Cannot set the retrieve_singlefile_list for a calculation that is neither "
                "NEW nor SUBMITTING (current state is {})".format(self.get_state()))

        if not isinstance(retrieve_singlefile_list, (tuple, list)):
            raise ValueError("You have to pass a list (or tuple) of lists of "
                             "strings as retrieve_singlefile_list")
        for j in retrieve_singlefile_list:
            if (not (isinstance(j, (tuple, list))) or
                    not (all(isinstance(i, basestring) for i in j))):
                raise ValueError("You have to pass a list (or tuple) of lists "
                                 "of strings as retrieve_singlefile_list")
        self._set_attr('retrieve_singlefile_list', retrieve_singlefile_list)

    def _get_retrieve_singlefile_list(self):
        """
        Get the list of files to be retrieved from the cluster and stored as
        SinglefileData's (or subclasses of it).
        Their path is relative to the remote workdirectory path.

        :return: a list of lists of strings for 1) linknames,
                 2) Singlefile subclass name 3) file names
        """
        return self.get_attr('retrieve_singlefile_list', None)

    def _set_job_id(self, job_id):
        """
        Always set as a string
        """
        if self.get_state() != calc_states.SUBMITTING:
            raise ModificationNotAllowed(
                "Cannot set the job id if you are not "
                "submitting the calculation (current state is "
                "{})".format(self.get_state())
            )

        return self._set_attr('job_id', unicode(job_id))

    def get_job_id(self):
        """
        Get the scheduler job id of the calculation.

        :return: a string
        """
        return self.get_attr('job_id', None)

    def _set_scheduler_state(self, state):
        # I don't do any test here on the possible valid values,
        # I just convert it to a string
        from aiida.utils import timezone

        self._set_attr('scheduler_state', unicode(state))
        self._set_attr('scheduler_lastchecktime', timezone.now())

    def get_scheduler_state(self):
        """
        Return the status of the calculation according to the cluster scheduler.

        :return: a string.
        """
        return self.get_attr('scheduler_state', None)

    def _get_scheduler_lastchecktime(self):
        """
        Return the time of the last update of the scheduler state by the daemon,
        or None if it was never set.

        :return: a datetime object.
        """
        return self.get_attr('scheduler_lastchecktime', None)

    def _set_last_jobinfo(self, last_jobinfo):
        import pickle

        self._set_attr('last_jobinfo', last_jobinfo.serialize())

    def _get_last_jobinfo(self):
        """
        Get the last information asked to the scheduler
        about the status of the job.

        :return: a JobInfo object (that closely resembles a dictionary) or None.
        """
        import pickle
        from aiida.scheduler.datastructures import JobInfo

        last_jobinfo_serialized = self.get_attr('last_jobinfo', None)
        if last_jobinfo_serialized is not None:
            jobinfo = JobInfo()
            jobinfo.load_from_serialized(last_jobinfo_serialized)
            return jobinfo
        else:
            return None

    projection_to_qb_tag_map = {
        'pk': ('calculation', 'id'),
        'ctime': ('calculation', 'ctime'),
        'mtime': ('calculation', 'mtime'),
        'sched': ('calculation', 'attributes.scheduler_state'),
        'state': ('calculation', 'state'),
        'type': ('calculation', 'type'),
        'description': ('calculation', 'description'),
        'label': ('calculation', 'label'),
        'uuid': ('calculation', 'uuid'),
        'user': ('user', 'email'),
        'computer': ('computer', 'name')
    }

    @classmethod
    def _list_calculations(
            cls, states=None, past_days=None, group=None,
            group_pk=None, all_users=False, pks=tuple(),
            relative_ctime=True, with_scheduler_state=False,
            order_by=None, limit=None,
            projections=('pk', 'state', 'ctime', 'sched', 'computer', 'type')
    ):
        """
        Print a description of the AiiDA calculations.

        :param states: a list of string with states. If set, print only the
            calculations in the states "states", otherwise shows all.
            Default = None.
        :param past_days: If specified, show only calculations that were
            created in the given number of past days.
        :param group: If specified, show only calculations belonging to a
            user-defined group with the given name.
            Can use colons to separate the group name from the type,
            as specified in :py:meth:`aiida.orm.group.Group.get_from_string`
            method.
        :param group_pk: If specified, show only calculations belonging to a
            user-defined group with the given PK.
        :param pks: if specified, must be a list of integers, and only
            calculations within that list are shown. Otherwise, all
            calculations are shown.
            If specified, sets state to None and ignores the
            value of the ``past_days`` option.")
        :param relative_ctime: if true, prints the creation time relative from now.
                               (like 2days ago). Default = True
        :param all_users: if True, list calculation belonging to all users.
                           Default = False

        :return: a string with description of calculations.
        """

        from aiida.orm.querybuilder import QueryBuilder
        from tabulate import tabulate

        projection_label_dict = {
            'pk': 'PK',
            'state': 'State',
            'ctime': 'Creation',
            'mtime': 'Modification',
            'sched': 'Sched. state',
            'computer': 'Computer',
            'type': 'Type',
            'description': 'Description',
            'label': 'Label',
            'uuid': 'UUID',
            'user': 'User',
        }

        now = timezone.now()

        # Let's check the states:
        if states:
            for state in states:
                if state not in calc_states:
                    return "Invalid state provided: {}.".format(state)

        # Let's check if there is something to order_by:
        valid_order_parameters = (None, 'id', 'ctime')
        assert order_by in valid_order_parameters, \
            "invalid order by parameter {}\n" \
            "valid parameters are:\n".format(order_by, valid_order_parameters)

        # Limit:
        if limit is not None:
            assert isinstance(limit, int), \
                "Limit (set to {}) has to be an integer or None".format(limit)

        print(cls._get_last_daemon_check_string(now))

        calculation_filters = {}

        # filter for calculation pks:
        if pks:
            calculation_filters['id'] = {'in': pks}
            group_filters = None
        else:
            # The wanted behavior:
            # You know what you're looking for and specify pks,
            # Otherwise the other filters apply.
            # Open question: Is that the best way?

            # filter for states:
            if states:
                calculation_filters['state'] = {'in': states}

            # Filter on the users, if not all users
            if not all_users:
                user_id = get_automatic_user().id
                calculation_filters['user_id'] = {'==': user_id}

            if past_days is not None:
                n_days_ago = now - datetime.timedelta(days=past_days)
                calculation_filters['ctime'] = {'>': n_days_ago}

            # Filter on the group, either name or by pks
            if group:
                group_filters = {'name': {'like': '%{}%'.format(group)}}
            elif group_pk:
                group_filters = {'id': {'==': group_pk}}
            else:
                group_filters = None

        calc_list_header = [projection_label_dict[p] for p in projections]

        qb = QueryBuilder()
        qb.append(
            cls,
            filters=calculation_filters,
            tag='calculation'
        )
        if group_filters is not None:
            qb.append(type="group", filters=group_filters,
                      group_of="calculation")
        qb.append(type="computer", computer_of='calculation', tag='computer')
        qb.append(type="user", creator_of="calculation", tag="user")
        # The joining is done
        # Now the projections:
        projections_dict = {'calculation': [], 'user': [], 'computer': []}

        for k, v in [cls.projection_to_qb_tag_map[p] for p in projections]:
            projections_dict[k].append(v)

        if 'state' in projections:
            projections_dict['calculation'].append('attributes.state')
        for k, v in projections_dict.iteritems():
            qb.add_projection(k, v)

        # ORDER
        if order_by is not None:
            qb.order_by({'calculation': [order_by]})

        # LIMIT
        if limit is not None:
            qb.limit(limit)

        results_generator = qb.iterdict()

        counter = 0
        while True:
            calc_list_data = []
            try:
                for i in range(100):
                    res = results_generator.next()
                    row = cls._get_calculation_info_row(
                        res, projections, now if relative_ctime else None)

                    # Build the row of information
                    calc_list_data.append(row)

                    counter += 1

                print(tabulate(calc_list_data, headers=calc_list_header))

            except StopIteration:
                print(tabulate(calc_list_data, headers=calc_list_header))
                break

        print("\nTotal results: {}\n".format(counter))

    @classmethod
    def _get_last_daemon_check_string(cls, since):
        """
        Get a string showing the how long it has been since the daemon was
        last ticked relative to a particular timepoint.

        :param since: The timepoint to get the last check time since.
        :return: A string indicating the elapsed period, or an information
        message.
        """
        from aiida.daemon.timestamps import get_last_daemon_timestamp

        # get the last daemon check:
        try:
            last_daemon_check = \
                get_last_daemon_timestamp('updater', when='stop')
        except ValueError:
            last_check_string = (
                "# Last daemon state_updater check: "
                "(Error while retrieving the information)"
            )
        else:
            if last_daemon_check is None:
                last_check_string = "# Last daemon state_updater check: (Never)"
            else:
                last_check_string = (
                    "# Last daemon state_updater check: "
                    "{} ({})".format(
                        str_timedelta(
                            timezone.delta(last_daemon_check, since),
                            negative_to_zero=True
                        ),
                        timezone.localtime(
                            last_daemon_check
                        ).strftime("at %H:%M:%S on %Y-%m-%d")
                    )
                )

        return last_check_string

    @classmethod
    def _get_calculation_info_row(cls, res, projections, times_since=None):
        """
        Get a row of information about a calculation.

        :param res: Results from the calculations query.
        :type res: dict
        :param times_since: Times are relative to this timepoint, if None then
            absolute times will be used.
        :param projections: The projections used in the calculation query
        :type projections: list
        :type times_since: :class:`datetime.datetime`
        :return: A list of string with information about the calculation.
        """
        d = copy.deepcopy(res)

        try:
            d['calculation']['type'] = from_type_to_pluginclassname(
                d['calculation']['type']
            ).rsplit(".", 1)[0].lstrip('calculation.job.')
        except KeyError:
            pass
        for proj in ('ctime', 'mtime'):
            try:
                time = d['calculation'][proj]
                if times_since:
                    dt = timezone.delta(time, times_since)
                    d['calculation'][proj] = str_timedelta(
                        dt, negative_to_zero=True, max_num_fields=1)
                else:
                    d['calculation'][proj] = " ".join([
                        timezone.localtime(time).isoformat().split('T')[0],
                        timezone.localtime(time).isoformat().split('T')[
                            1].split('.')[0].rsplit(":", 1)[0]])
            except (KeyError, ValueError):
                pass
        try:
            if d['calculation']['state'] == calc_states.IMPORTED:
                d['calculation']['state'] = d['calculation']['attributes.state'] or "UNKNOWN"
        except KeyError:
            pass

        return [d[cls.projection_to_qb_tag_map[p][0]][cls.projection_to_qb_tag_map[p][1]]
                for p in projections]

    @classmethod
    def _get_all_with_state(
            cls, state, computer=None, user=None,
            only_computer_user_pairs=False,
            only_enabled=True, limit=None
    ):
        """
        Filter all calculations with a given state.

        Issue a warning if the state is not in the list of valid states.

        :param string state: The state to be used to filter (should be a string among
                those defined in aiida.common.datastructures.calc_states)
        :param computer: a Django DbComputer entry, or a Computer object, of a
                computer in the DbComputer table.
                A string for the hostname is also valid.
        :param user: a Django entry (or its pk) of a user in the DbUser table;
                if present, the results are restricted to calculations of that
                specific user
        :param bool only_computer_user_pairs: if False (default) return a queryset
                where each element is a suitable instance of Node (it should
                be an instance of Calculation, if everything goes right!)
                If True, return only a list of tuples, where each tuple is
                in the format
                ('dbcomputer__id', 'user__id')
                [where the IDs are the IDs of the respective tables]
        :param int limit: Limit the number of rows returned

        :return: a list of calculation objects matching the filters.
        """
        # I assume that calc_states are strings. If this changes in the future,
        # update the filter below from dbattributes__tval to the correct field.
        from aiida.orm.computer import Computer
        from aiida.orm.user import User
        from aiida.orm.querybuilder import QueryBuilder

        if state not in calc_states:
            cls._logger.warning("querying for calculation state='{}', but it "
                                "is not a valid calculation state".format(state))

        calcfilter = {'state': {'==': state}}
        computerfilter = {"enabled": {'==': True}}
        userfilter = {}

        if computer is None:
            pass
        elif isinstance(computer, int):
            # An ID was provided
            computerfilter.update({'id': {'==': computer}})
        elif isinstance(computer, Computer):
            computerfilter.update({'id': {'==': computer.pk}})
        else:
            try:
                computerfilter.update({'id': {'==': computer.id}})
            except AttributeError as e:
                raise Exception(
                    "{} is not a valid computer\n{}".format(computer, e)
                )

        if user is None:
            pass
        elif isinstance(user, int):
            userfilter.update({'id': {'==': user}})
        else:
            try:
                userfilter.update({'id': {'==': int(user.id)}})
                # Is that safe?
            except:
                raise Exception("{} is not a valid user".format(user))

        qb = QueryBuilder()
        qb.append(type="computer", tag='computer', filters=computerfilter)
        qb.append(cls, filters=calcfilter, tag='calc', has_computer='computer')
        qb.append(type="user", tag='user', filters=userfilter,
                  creator_of="calc")

        if only_computer_user_pairs:
            qb.add_projection("computer", "*")
            qb.add_projection("user", "*")
            returnresult = qb.distinct().all()
        else:
            qb.add_projection("calc", "*")
            if limit is not None:
                qb.limit(limit)
            returnresult = qb.all()
            returnresult = zip(*returnresult)[0]
        return returnresult

    def _prepare_for_submission(self, tempfolder, inputdict):
        """
        This is the routine to be called when you want to create
        the input files and related stuff with a plugin.

        Args:
            tempfolder: a aiida.common.folders.Folder subclass where
                the plugin should put all its files.
            inputdict: A dictionary where
                each key is an input link name and each value an AiiDA
                node, as it would be returned by the
                self.get_inputs_dict() method (with the Code!).
                The advantage of having this explicitly passed is that this
                allows to choose outside which nodes to use, and whether to
                use also unstored nodes, e.g. in a test_submit phase.

        TODO: document what it has to return (probably a CalcInfo object)
              and what is the behavior on the tempfolder
        """
        raise NotImplementedError

    def _get_authinfo(self):
        from aiida.backends.utils import get_authinfo
        from aiida.common.exceptions import NotExistent

        computer = self.get_computer()
        if computer is None:
            raise NotExistent("No computer has been set for this calculation")

        return get_authinfo(computer=computer._dbcomputer,
                            aiidauser=self.dbnode.user)

    def _get_transport(self):
        """
        Return the transport for this calculation.
        """
        return self._get_authinfo().get_transport()

    def submit(self):
        """
        Puts the calculation in the TOSUBMIT status.

        Actual submission is performed by the daemon.
        """
        from aiida.common.exceptions import InvalidOperation

        current_state = self.get_state()
        if current_state != calc_states.NEW:
            raise InvalidOperation("Cannot submit a calculation not in {} "
                                   "state (the current state is {})"
                                   .format(calc_states.NEW, current_state))

        self._set_state(calc_states.TOSUBMIT)

    def set_parser_name(self, parser):
        """
        Set a string for the output parser
        Can be None if no output plugin is available or needed.

        :param parser: a string identifying the module of the parser.
              Such module must be located within the folder 'aiida/parsers/plugins'
        """
        self._set_attr('parser', parser)

    def get_parser_name(self):
        """
        Return a string locating the module that contains
        the output parser of this calculation, that will be searched
        in the 'aiida/parsers/plugins' directory. None if no parser is needed/set.

        :return: a string.
        """
        from aiida.parsers import ParserFactory

        return self.get_attr('parser', None)

    def get_parserclass(self):
        """
        Return the output parser object for this calculation, or None
        if no parser is set.

        :return: a Parser class.
        :raise: MissingPluginError from ParserFactory no plugin is found.
        """
        from aiida.parsers import ParserFactory

        parser_name = self.get_parser_name()

        if parser_name is not None:
            return ParserFactory(parser_name)
        else:
            return None

    def _set_linkname_retrieved(self, linkname):
        """
        Set the linkname of the retrieved data folder object.

        :param linkname: a string.
        """
        self._set_attr('linkname_retrieved', linkname)

    def _get_linkname_retrieved(self):
        """
        Get the linkname of the retrieved data folder object.

        :return: a string
        """
        return self.get_attr('linkname_retrieved')

    def get_retrieved_node(self):
        """
        Return the retrieved data folder, if present.

        :return: the retrieved data folder object, or None if no such output
            node is found.

        :raise MultipleObjectsError: if more than one output node is found.
        """
        from aiida.common.exceptions import MultipleObjectsError
        from aiida.orm.data.folder import FolderData

        outputs = self.get_outputs(also_labels=True)

        retrieved_node = None
        retrieved_linkname = self._get_linkname_retrieved()

        for label, node in outputs:
            if label == retrieved_linkname:
                if retrieved_node is None:
                    retrieved_node = node
                else:
                    raise MultipleObjectsError("More than one output node "
                                               "with label '{}' for calc with pk= {}".format(
                        retrieved_linkname, self.pk))

        if retrieved_node is None:
            return None

        if not isinstance(retrieved_node, FolderData):
            raise TypeError("The retrieved node of calc with pk= {} is not of "
                            "type FolderData".format(self.pk))

        return retrieved_node

    def kill(self):
        """
        Kill a calculation on the cluster.

        Can only be called if the calculation is in status WITHSCHEDULER.

        The command tries to run the kill command as provided by the scheduler,
        and raises an exception is something goes wrong.
        No changes of calculation status are done (they will be done later by
        the calculation manager).

        .. todo: if the status is TOSUBMIT, check with some lock that it is not
            actually being submitted at the same time in another thread.
        """
        # TODO: Check if we want to add a status "KILLED" or something similar.
        from aiida.common.exceptions import (InvalidOperation,
                                             RemoteOperationError)

        old_state = self.get_state()

        if (old_state == calc_states.NEW or old_state == calc_states.TOSUBMIT):
            self._set_state(calc_states.FAILED)
            self.logger.warning(
                "Calculation {} killed by the user "
                "(it was in {} state)".format(self.pk, old_state))
            return

        if old_state != calc_states.WITHSCHEDULER:
            raise InvalidOperation("Cannot kill a calculation in {} state"
                                   .format(old_state))

        # I get the scheduler plugin class and initialize it with the correct
        # transport
        computer = self.get_computer()
        t = self._get_transport()
        s = computer.get_scheduler()
        s.set_transport(t)

        # And I call the proper kill method for the job ID of this calculation
        with t:
            retval = s.kill(self.get_job_id())

        # Raise error is something went wrong
        if not retval:
            raise RemoteOperationError(
                "An error occurred while trying to kill "
                "calculation {} (jobid {}), see log "
                "(maybe the calculation already finished?)"
                    .format(self.pk, self.get_job_id()))
        else:
            # Do not set the state, but let the parser do its job
            # self._set_state(calc_states.FAILED)
            self._logger.warning(
                "Calculation {} killed by the user "
                "(it was {})".format(self.pk,
                                     calc_states.WITHSCHEDULER))

    def _presubmit(self, folder, use_unstored_links=False):
        """
        Prepares the calculation folder with all inputs, ready to be copied to the cluster
        :param folder: a SandboxFolder, empty in input, that will be filled with
          calculation input files and the scheduling script.
        :param use_unstored_links: if set to True, it will the presubmit will
          try to launch the calculation using also unstored nodes linked to the
          Calculation only in the cache.

        :return calcinfo: the CalcInfo object containing the information
          needed by the daemon to handle operations.
        :return script_filename: the name of the job scheduler script
        """
        import os
        import StringIO
        import json

        from aiida.common.exceptions import (NotExistent,
                                             PluginInternalError,
                                             ValidationError)
        from aiida.scheduler.datastructures import JobTemplate
        from aiida.common.utils import validate_list_of_string_tuples
        from aiida.orm.computer import Computer
        from aiida.orm import DataFactory
        from aiida.common.datastructures import CodeInfo, code_run_modes
        from aiida.orm.code import Code
        from aiida.orm.utils import load_node

        computer = self.get_computer()
        inputdict = self.get_inputs_dict(
            only_in_db=not use_unstored_links, link_type=LinkType.INPUT)

        codes = [_ for _ in inputdict.itervalues() if isinstance(_, Code)]

        calcinfo = self._prepare_for_submission(folder, inputdict)
        s = computer.get_scheduler()

        for code in codes:
            if code.is_local():
                if code.get_local_executable() in folder.get_content_list():
                    raise PluginInternalError(
                        "The plugin created a file {} that is also "
                        "the executable name!".format(
                            code.get_local_executable()))

        # I create the job template to pass to the scheduler
        job_tmpl = JobTemplate()
        job_tmpl.shebang = computer.get_shebang()
        ## TODO: in the future, allow to customize the following variables
        job_tmpl.submit_as_hold = False
        job_tmpl.rerunnable = False
        job_tmpl.job_environment = {}
        # 'email', 'email_on_started', 'email_on_terminated',
        job_tmpl.job_name = 'aiida-{}'.format(self.pk)
        job_tmpl.sched_output_path = self._SCHED_OUTPUT_FILE
        if self._SCHED_ERROR_FILE == self._SCHED_OUTPUT_FILE:
            job_tmpl.sched_join_files = True
        else:
            job_tmpl.sched_error_path = self._SCHED_ERROR_FILE
            job_tmpl.sched_join_files = False

        # Set retrieve path, add also scheduler STDOUT and STDERR
        retrieve_list = (calcinfo.retrieve_list
                         if calcinfo.retrieve_list is not None
                         else [])
        if (job_tmpl.sched_output_path is not None and
                    job_tmpl.sched_output_path not in retrieve_list):
            retrieve_list.append(job_tmpl.sched_output_path)
        if not job_tmpl.sched_join_files:
            if (job_tmpl.sched_error_path is not None and
                        job_tmpl.sched_error_path not in retrieve_list):
                retrieve_list.append(job_tmpl.sched_error_path)
        self._set_retrieve_list(retrieve_list)

        retrieve_singlefile_list = (calcinfo.retrieve_singlefile_list
                                    if calcinfo.retrieve_singlefile_list is not None
                                    else [])
        # a validation on the subclasses of retrieve_singlefile_list
        SinglefileData = DataFactory('singlefile')
        for _, subclassname, _ in retrieve_singlefile_list:
            FileSubclass = DataFactory(subclassname)
            if not issubclass(FileSubclass, SinglefileData):
                raise PluginInternalError("[presubmission of calc {}] "
                                          "retrieve_singlefile_list subclass problem: "
                                          "{} is not subclass of SinglefileData".format(
                    self.pk, FileSubclass.__name__))
        self._set_retrieve_singlefile_list(retrieve_singlefile_list)

        # Handle the retrieve_temporary_list
        retrieve_temporary_list = (calcinfo.retrieve_temporary_list if calcinfo.retrieve_temporary_list is not None else [])
        self._set_retrieve_temporary_list(retrieve_temporary_list)

        # the if is done so that if the method returns None, this is
        # not added. This has two advantages:
        # - it does not add too many \n\n if most of the prepend_text are empty
        # - most importantly, skips the cases in which one of the methods
        #   would return None, in which case the join method would raise
        #   an exception
        job_tmpl.prepend_text = "\n\n".join(_ for _ in
                                            [computer.get_prepend_text()] +
                                            [code.get_prepend_text() for code in codes] +
                                            [calcinfo.prepend_text,
                                             self.get_prepend_text()] if _)

        job_tmpl.append_text = "\n\n".join(_ for _ in
                                           [self.get_append_text(),
                                            calcinfo.append_text,
                                            code.get_append_text(),
                                            computer.get_append_text()] if _)

        # Set resources, also with get_default_mpiprocs_per_machine
        resources_dict = self.get_resources(full=True)
        job_tmpl.job_resource = s.create_job_resource(**resources_dict)

        subst_dict = {'tot_num_mpiprocs':
                          job_tmpl.job_resource.get_tot_num_mpiprocs()}

        for k, v in job_tmpl.job_resource.iteritems():
            subst_dict[k] = v
        mpi_args = [arg.format(**subst_dict) for arg in
                    computer.get_mpirun_command()]
        extra_mpirun_params = self.get_mpirun_extra_params()  # this is the same for all codes in the same calc

        ########################################################################
        #         if self.get_withmpi():
        #             job_tmpl.argv = (mpi_args + extra_mpirun_params +
        #                              [code.get_execname()] +
        #                              (calcinfo.cmdline_params if
        #                               calcinfo.cmdline_params is not None else []))
        #         else:
        #             job_tmpl.argv = [code.get_execname()] + (
        #                 calcinfo.cmdline_params if
        #                 calcinfo.cmdline_params is not None else [])
        #         job_tmpl.stdin_name = calcinfo.stdin_name
        #         job_tmpl.stdout_name = calcinfo.stdout_name

        # set the codes_info
        if not isinstance(calcinfo.codes_info, (list, tuple)):
            raise PluginInternalError("codes_info passed to CalcInfo must be a "
                                      "list of CalcInfo objects")

        codes_info = []
        for code_info in calcinfo.codes_info:

            if not isinstance(code_info, CodeInfo):
                raise PluginInternalError("Invalid codes_info, must be a list "
                                          "of CodeInfo objects")

            if code_info.code_uuid is None:
                raise PluginInternalError("CalcInfo should have "
                                          "the information of the code "
                                          "to be launched")
            this_code = load_node(code_info.code_uuid, parent_class=Code)

            this_withmpi = code_info.withmpi  # to decide better how to set the default
            if this_withmpi is None:
                if len(calcinfo.codes_info) > 1:
                    raise PluginInternalError("For more than one code, it is "
                                              "necessary to set withmpi in "
                                              "codes_info")
                else:
                    this_withmpi = self.get_withmpi()

            if this_withmpi:
                this_argv = (mpi_args + extra_mpirun_params +
                             [this_code.get_execname()] +
                             (code_info.cmdline_params if
                              code_info.cmdline_params is not None else []))
            else:
                this_argv = [this_code.get_execname()] + (
                    code_info.cmdline_params if
                    code_info.cmdline_params is not None else [])

            this_stdin_name = code_info.stdin_name
            this_stdout_name = code_info.stdout_name
            this_stderr_name = code_info.stderr_name
            this_join_files = code_info.join_files

            # overwrite the old cmdline_params and add codename and mpirun stuff
            code_info.cmdline_params = this_argv

            codes_info.append(code_info)
        job_tmpl.codes_info = codes_info

        # set the codes execution mode

        if len(codes) > 1:
            try:
                job_tmpl.codes_run_mode = calcinfo.codes_run_mode
            except KeyError:
                raise PluginInternalError("Need to set the order of the code "
                                          "execution (parallel or serial?)")
        else:
            job_tmpl.codes_run_mode = code_run_modes.SERIAL
        ########################################################################

        custom_sched_commands = self.get_custom_scheduler_commands()
        if custom_sched_commands:
            job_tmpl.custom_scheduler_commands = custom_sched_commands

        job_tmpl.import_sys_environment = self.get_import_sys_environment()

        job_tmpl.job_environment = self.get_environment_variables()

        queue_name = self.get_queue_name()
        if queue_name is not None:
            job_tmpl.queue_name = queue_name
        priority = self.get_priority()
        if priority is not None:
            job_tmpl.priority = priority
        max_memory_kb = self.get_max_memory_kb()
        if max_memory_kb is not None:
            job_tmpl.max_memory_kb = max_memory_kb
        max_wallclock_seconds = self.get_max_wallclock_seconds()
        if max_wallclock_seconds is not None:
            job_tmpl.max_wallclock_seconds = max_wallclock_seconds
        max_memory_kb = self.get_max_memory_kb()
        if max_memory_kb is not None:
            job_tmpl.max_memory_kb = max_memory_kb

        # TODO: give possibility to use a different name??
        script_filename = '_aiidasubmit.sh'
        script_content = s.get_submit_script(job_tmpl)
        folder.create_file_from_filelike(
            StringIO.StringIO(script_content), script_filename)

        subfolder = folder.get_subfolder('.aiida', create=True)
        subfolder.create_file_from_filelike(
            StringIO.StringIO(json.dumps(job_tmpl)), 'job_tmpl.json')
        subfolder.create_file_from_filelike(
            StringIO.StringIO(json.dumps(calcinfo)), 'calcinfo.json')

        if calcinfo.local_copy_list is None:
            calcinfo.local_copy_list = []

        if calcinfo.remote_copy_list is None:
            calcinfo.remote_copy_list = []

        # Some validation
        this_pk = self.pk if self.pk is not None else "[UNSTORED]"
        local_copy_list = calcinfo.local_copy_list
        try:
            validate_list_of_string_tuples(local_copy_list,
                                           tuple_length=2)
        except ValidationError as e:
            raise PluginInternalError(
                "[presubmission of calc {}] "
                "local_copy_list format problem: {}".format(this_pk, e.message))

        remote_copy_list = calcinfo.remote_copy_list
        try:
            validate_list_of_string_tuples(remote_copy_list,
                                           tuple_length=3)
        except ValidationError as e:
            raise PluginInternalError(
                "[presubmission of calc {}] "
                "remote_copy_list format problem: {}".
                    format(this_pk, e.message))

        for (remote_computer_uuid, remote_abs_path,
             dest_rel_path) in remote_copy_list:
            try:
                remote_computer = Computer(uuid=remote_computer_uuid)
            except NotExistent:
                raise PluginInternalError(
                    "[presubmission of calc {}] "
                    "The remote copy requires a computer with UUID={}"
                    "but no such computer was found in the "
                    "database".format(this_pk, remote_computer_uuid))
            if os.path.isabs(dest_rel_path):
                raise PluginInternalError(
                    "[presubmission of calc {}] "
                    "The destination path of the remote copy "
                    "is absolute! ({})".format(this_pk, dest_rel_path))

        return calcinfo, script_filename

    @property
    def res(self):
        """
        To be used to get direct access to the parsed parameters.

        :return: an instance of the CalculationResultManager.

        :note: a practical example on how it is meant to be used: let's say that there is a key 'energy'
          in the dictionary of the parsed results which contains a list of floats.
          The command `calc.res.energy` will return such a list.
        """
        return CalculationResultManager(self)

    def submit_test(self, folder=None, subfolder_name=None):
        """
        Test submission, creating the files in a local folder.

        :note: this submit_test function does not require any node
            (neither the calculation nor the input links) to be stored yet.

        :param folder: A Folder object, within which each calculation files
            are created; if not passed, a subfolder 'submit_test' of the current
            folder is used.
        :param subfolder_name: the name of the subfolder to use for this
            calculation (within Folder). If not passed, a unique string
            starting with the date and time in the format ``yymmdd-HHMMSS-``
            is used.
        """
        import os
        import errno
        from aiida.utils import timezone

        from aiida.transport.plugins.local import LocalTransport
        from aiida.orm.computer import Computer
        from aiida.common.folders import Folder
        from aiida.common.exceptions import NotExistent

        if folder is None:
            folder = Folder(os.path.abspath('submit_test'))

        # In case it is not created yet
        folder.create()

        if subfolder_name is None:
            subfolder_basename = timezone.localtime(timezone.now()).strftime(
                '%Y%m%d')
        else:
            subfolder_basename = subfolder_name

        ## Find a new subfolder.
        ## I do not user tempfile.mkdtemp, because it puts random characters
        # at the end of the directory name, therefore making difficult to
        # understand the order in which directories where stored
        counter = 0
        while True:
            counter += 1
            subfolder_path = os.path.join(folder.abspath,
                                          "{}-{:05d}".format(subfolder_basename,
                                                             counter))
            # This check just tried to avoid to try to create the folder
            # (hoping that a test of existence is faster than a
            # test and failure in directory creation)
            # But it could be removed
            if os.path.exists(subfolder_path):
                continue

            try:
                # Directory found, and created
                os.mkdir(subfolder_path)
                break
            except OSError as e:
                if e.errno == errno.EEXIST:
                    # The directory has been created in the meantime,
                    # retry with a new one...
                    continue
                # Some other error: raise, so we avoid infinite loops
                # e.g. if we are in a folder in which we do not have write
                # permissions
                raise

        subfolder = folder.get_subfolder(
            os.path.relpath(subfolder_path, folder.abspath),
            reset_limit=True)

        # I use the local transport where possible, to be as similar
        # as possible to a real submission
        t = LocalTransport()
        with t:
            t.chdir(subfolder.abspath)

            calcinfo, script_filename = self._presubmit(
                subfolder, use_unstored_links=True)

            code = self.get_code()

            if code.is_local():
                # Note: this will possibly overwrite files
                for f in code.get_folder_list():
                    t.put(code.get_abs_path(f), f)
                t.chmod(code.get_local_executable(), 0755)  # rwxr-xr-x

            local_copy_list = calcinfo.local_copy_list
            remote_copy_list = calcinfo.remote_copy_list
            remote_symlink_list = calcinfo.remote_symlink_list

            for src_abs_path, dest_rel_path in local_copy_list:
                t.put(src_abs_path, dest_rel_path)

            if remote_copy_list:
                with open(os.path.join(subfolder.abspath,
                                       '_aiida_remote_copy_list.txt'),
                          'w') as f:
                    for (remote_computer_uuid, remote_abs_path,
                         dest_rel_path) in remote_copy_list:
                        try:
                            remote_computer = Computer(
                                uuid=remote_computer_uuid)
                        except NotExistent:
                            remote_computer = "[unknown]"
                        f.write("* I WOULD REMOTELY COPY "
                                "FILES/DIRS FROM COMPUTER {} (UUID {}) "
                                "FROM {} TO {}\n".format(remote_computer.name,
                                                         remote_computer_uuid,
                                                         remote_abs_path,
                                                         dest_rel_path))

            if remote_symlink_list:
                with open(os.path.join(subfolder.abspath,
                                       '_aiida_remote_symlink_list.txt'),
                          'w') as f:
                    for (remote_computer_uuid, remote_abs_path,
                         dest_rel_path) in remote_symlink_list:
                        try:
                            remote_computer = Computer(
                                uuid=remote_computer_uuid)
                        except NotExistent:
                            remote_computer = "[unknown]"
                        f.write("* I WOULD PUT SYMBOLIC LINKS FOR "
                                "FILES/DIRS FROM COMPUTER {} (UUID {}) "
                                "FROM {} TO {}\n".format(remote_computer.name,
                                                         remote_computer_uuid,
                                                         remote_abs_path,
                                                         dest_rel_path))

        return subfolder, script_filename

    def get_scheduler_output(self):
        """
        Return the output of the scheduler output (a string) if the calculation
        has finished, and output node is present, and the output of the
        scheduler was retrieved.

        Return None otherwise.
        """
        from aiida.common.exceptions import NotExistent

        # Shortcut if no error file is set
        if self._SCHED_OUTPUT_FILE is None:
            return None

        retrieved_node = self.get_retrieved_node()
        if retrieved_node is None:
            return None

        try:
            outfile_content = retrieved_node.get_file_content(
                self._SCHED_OUTPUT_FILE)
        except (NotExistent):
            # Return None if no file is found
            return None

        return outfile_content

    def get_scheduler_error(self):
        """
        Return the output of the scheduler error (a string) if the calculation
        has finished, and output node is present, and the output of the
        scheduler was retrieved.

        Return None otherwise.
        """
        from aiida.common.exceptions import NotExistent

        # Shortcut if no error file is set
        if self._SCHED_ERROR_FILE is None:
            return None

        retrieved_node = self.get_retrieved_node()
        if retrieved_node is None:
            return None

        try:
            errfile_content = retrieved_node.get_file_content(
                self._SCHED_ERROR_FILE)
        except (NotExistent):
            # Return None if no file is found
            return None

        return errfile_content

    def get_desc(self):
        """
        Returns a string with infos retrieved from a JobCalculation node's
        properties.
        """
        return self.get_state(from_attribute=True)

class CalculationResultManager(object):
    """
    An object used internally to interface the calculation object with the Parser
    and consequentially with the ParameterData object result.
    It shouldn't be used explicitly by a user.
    """

    def __init__(self, calc):
        """
        :param calc: the calculation object.
        """
        # Import parser base class
        from aiida.parsers import Parser

        # Possibly add checks here
        self._calc = calc
        try:
            ParserClass = calc.get_parserclass()
            if ParserClass is None:
                # raise AttributeError("No output parser is attached to the calculation")
                self._parser = Parser(calc)
            else:
                self._parser = ParserClass(calc)
        except MissingPluginError:
            self._parser = Parser(calc)  # Use base class

    def __dir__(self):
        """
        Allow to list all valid attributes
        """
        from aiida.common.exceptions import UniquenessError

        try:
            calc_attributes = self._parser.get_result_keys()
        except UniquenessError:
            calc_attributes = []

        return sorted(set(list(dir(type(self))) + list(calc_attributes)))

    def __iter__(self):
        from aiida.common.exceptions import UniquenessError

        try:
            calc_attributes = self._parser.get_result_keys()
        except UniquenessError:
            calc_attributes = []

        for k in calc_attributes:
            yield k

    def _get_dict(self):
        """
        Return a dictionary of all results
        """
        return self._parser.get_result_dict()

    def __getattr__(self, name):
        """
        interface to get to the parser results as an attribute.

        :param name: name of the attribute to be asked to the parser results.
        """
        try:
            return self._parser.get_result(name)
        except AttributeError:
            raise AttributeError("Parser '{}' did not provide a result '{}'"
                                 .format(self._parser.__class__.__name__, name))

    def __getitem__(self, name):
        """
        interface to get to the parser results as a dictionary.

        :param name: name of the attribute to be asked to the parser results.
        """
        try:
            return self._parser.get_result(name)
        except AttributeError:
            raise KeyError("Parser '{}' did not provide a result '{}'"
                           .format(self._parser.__class__.__name__, name))<|MERGE_RESOLUTION|>--- conflicted
+++ resolved
@@ -43,14 +43,9 @@
         # _updatable_attributes are ignored automatically.
         return super(AbstractJobCalculation, cls)._hash_ignored_attributes + [
             'queue_name',
-<<<<<<< HEAD
-            'max_wallclock_seconds',
-            'retrieve_temporary_list',
-=======
             'priority',
             'max_wallclock_seconds',
             'max_memory_kb',
->>>>>>> 1c0e6bc9
         ]
 
     def get_hash(
