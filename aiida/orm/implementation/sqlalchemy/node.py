# -*- coding: utf-8 -*-
###########################################################################
# Copyright (c), The AiiDA team. All rights reserved.                     #
# This file is part of the AiiDA code.                                    #
#                                                                         #
# The code is hosted on GitHub at https://github.com/aiidateam/aiida_core #
# For further information on the license, see the LICENSE.txt file        #
# For further information please visit http://www.aiida.net               #
###########################################################################
from __future__ import absolute_import

from sqlalchemy.exc import SQLAlchemyError, ProgrammingError
from sqlalchemy.orm.attributes import flag_modified

from aiida.backends.sqlalchemy.models.node import DbNode, DbLink
from aiida.backends.sqlalchemy.models.comment import DbComment
from aiida.backends.sqlalchemy.models.user import DbUser
from aiida.backends.sqlalchemy.models.computer import DbComputer

from aiida.common.utils import get_new_uuid
from aiida.common.folders import RepositoryFolder
from aiida.common.exceptions import (InternalError, ModificationNotAllowed,
                                     NotExistent, UniquenessError)
from aiida.common.links import LinkType
from aiida.common.utils import type_check
from aiida.orm.implementation.general.node import AbstractNode, _NO_DEFAULT, _HASH_EXTRA_KEY
from aiida.orm.implementation.sqlalchemy.computer import Computer
from aiida.orm.implementation.sqlalchemy.utils import django_filter, \
    get_attr
from aiida.orm.implementation.general.utils import get_db_columns
from aiida.orm.mixins import Sealable

from . import user as users

import aiida.backends.sqlalchemy

import aiida.orm.autogroup


class Node(AbstractNode):
    def __init__(self, **kwargs):
        from aiida.orm.backend import construct_backend
        super(Node, self).__init__()

        self._backend = construct_backend()
        self._temp_folder = None

        dbnode = kwargs.pop('dbnode', None)

        # Set the internal parameters
        # Can be redefined in the subclasses
        self._init_internal_params()

        if dbnode is not None:
            type_check(dbnode, DbNode)
            if dbnode.id is None:
                raise ValueError("If cannot load an aiida.orm.Node instance "
                                 "from an unsaved DbNode object.")
            if kwargs:
                raise ValueError("If you pass a dbnode, you cannot pass any "
                                 "further parameter")

            # If I am loading, I cannot modify it
            self._to_be_stored = False

            self._dbnode = dbnode

            # If this is changed, fix also the importer
            self._repo_folder = RepositoryFolder(section=self._section_name,
                                                 uuid=self.uuid)

        else:
            # TODO: allow to get the user from the parameters
            user = self._backend.users.get_automatic_user()
            if user is None:
                raise RuntimeError("Could not find a default user")

            self._dbnode = DbNode(user=user._dbuser,
                                  uuid=get_new_uuid(),
                                  type=self._plugin_type_string)

            self._to_be_stored = True

            # As creating the temp folder may require some time on slow
            # filesystems, we defer its creation
            self._temp_folder = None
            # Used only before the first save
            self._attrs_cache = {}
            # If this is changed, fix also the importer
            self._repo_folder = RepositoryFolder(section=self._section_name,
                                                 uuid=self.uuid)

            # Automatically set all *other* attributes, if possible, otherwise
            # stop
            self._set_with_defaults(**kwargs)

    @staticmethod
    def get_db_columns():
        return get_db_columns(DbNode)

    @classmethod
    def get_subclass_from_uuid(cls, uuid):
        from aiida.orm.querybuilder import QueryBuilder
        from sqlalchemy.exc import DatabaseError
        try:
            qb = QueryBuilder()
            qb.append(cls, filters={'uuid': {'==': str(uuid)}})

            if qb.count() == 0:
                raise NotExistent("No entry with UUID={} found".format(uuid))

            node = qb.first()[0]

            if not isinstance(node, cls):
                raise NotExistent("UUID={} is not an instance of {}".format(
                    uuid, cls.__name__))
            return node
        except DatabaseError as de:
            raise ValueError(de.message)

    @classmethod
    def get_subclass_from_pk(cls, pk):
        from aiida.orm.querybuilder import QueryBuilder
        from sqlalchemy.exc import DatabaseError
        # If it is not an int make a final attempt
        # to convert to an integer. If you fail,
        # raise an exception.
        try:
            pk = int(pk)
        except:
            raise ValueError("Incorrect type for int")

        try:
            qb = QueryBuilder()
            qb.append(cls, filters={'id': {'==': pk}})

            if qb.count() == 0:
                raise NotExistent("No entry with pk= {} found".format(pk))

            node = qb.first()[0]

            if not isinstance(node, cls):
                raise NotExistent("pk= {} is not an instance of {}".format(
                    pk, cls.__name__))
            return node
        except DatabaseError as de:
            raise ValueError(de.message)

    def __int__(self):
        if self._to_be_store:
            return None
        else:
            return self._dbnode.id

    @classmethod
    def query(cls, *args, **kwargs):
        raise NotImplementedError("The node query method is not supported in "
                                  "SQLAlchemy. Please use QueryBuilder.")

    @property
    def type(self):
        # Type is immutable so no need to ensure the model is up to date
        return self._dbnode.type

    @property
    def ctime(self):
        """
        Return the creation time of the node.
        """
        self._ensure_model_uptodate(attribute_names=['ctime'])
        return self._dbnode.ctime

    @property
    def mtime(self):
        """
        Return the modification time of the node.
        """
        self._ensure_model_uptodate(attribute_names=['mtime'])
        return self._dbnode.mtime

    def get_user(self):
        """
        Get the user.

        :return: an aiida user model object
        """
        self._ensure_model_uptodate(attribute_names=['user'])
<<<<<<< HEAD
        self._backend.users.from_dbmode(self._dbnode.user)
=======
        return self._backend.users._from_dbmodel(self._dbnode.user)
>>>>>>> f0e2b614

    def set_user(self, user):
        type_check(user, users.SqlaUser)
        self._dbnode.user = user._dbuser

    def get_computer(self):
        """
        Get the computer associated to the node.

        :return: the Computer object or None.
        """
        self._ensure_model_uptodate(attribute_names=['dbcomputer'])
        if self._dbnode.dbcomputer is None:
            return None
        else:
            return Computer(dbcomputer=self._dbnode.dbcomputer)

    def _get_db_label_field(self):
        """
        Get the label of the node.

        :return: a string.
        """
        self._ensure_model_uptodate(attribute_names=['label'])
        return self._dbnode.label

    def _update_db_label_field(self, field_value):
        from aiida.backends.sqlalchemy import get_scoped_session
        session = get_scoped_session()

        self._dbnode.label = field_value
        if self.is_stored:
            session.add(self._dbnode)
            self._increment_version_number_db()

    def _get_db_description_field(self):
        """
        Get the description of the node.

        :return: a string
        :rtype: str
        """
        self._ensure_model_uptodate(attribute_names=['description'])
        return self._dbnode.description

    def _update_db_description_field(self, field_value):
        from aiida.backends.sqlalchemy import get_scoped_session
        session = get_scoped_session()

        self._dbnode.description = field_value
        if self.is_stored:
            session.add(self._dbnode)
            self._increment_version_number_db()

    def _replace_dblink_from(self, src, label, link_type):
        from aiida.backends.sqlalchemy import get_scoped_session
        session = get_scoped_session()
        try:
            self._add_dblink_from(src, label)
        except UniquenessError:
            # I have to replace the link; I do it within a transaction
            try:
                self._remove_dblink_from(label)
                self._add_dblink_from(src, label, link_type)
                session.commit()
            except:
                session.rollback()
                raise

    def _remove_dblink_from(self, label):
        from aiida.backends.sqlalchemy import get_scoped_session
        session = get_scoped_session()
        link = DbLink.query.filter_by(label=label).first()
        if link is not None:
            session.delete(link)

    def _add_dblink_from(self, src, label=None, link_type=LinkType.UNSPECIFIED):
        from aiida.backends.sqlalchemy import get_scoped_session
        from aiida.orm.querybuilder import QueryBuilder
        session = get_scoped_session()
        type_check(src, Node)
        if self.uuid == src.uuid:
            raise ValueError("Cannot link to itself")

        if not self.is_stored:
            raise ModificationNotAllowed(
                "Cannot call the internal _add_dblink_from if the "
                "destination node is not stored")
        if src._to_be_stored:
            raise ModificationNotAllowed(
                "Cannot call the internal _add_dblink_from if the "
                "source node is not stored")

        # Check for cycles. This works if the transitive closure is enabled; if
        # it isn't, this test will never fail, but then having a circular link
        # is not meaningful but does not pose a huge threat
        #
        # I am linking src->self; a loop would be created if a DbPath exists
        # already in the TC table from self to src
        if link_type is LinkType.CREATE or link_type is LinkType.INPUT:
            if QueryBuilder().append(
                    Node, filters={'id': self.pk}, tag='parent').append(
                Node, filters={'id': src.pk}, tag='child', descendant_of='parent').count() > 0:
                raise ValueError(
                    "The link you are attempting to create would generate a loop")

        if label is None:
            autolabel_idx = 1

            existing_from_autolabels = session.query(DbLink.label).filter(
                DbLink.output_id == self._dbnode.id,
                DbLink.label.like("link%")
            )

            while "link_{}".format(autolabel_idx) in existing_from_autolabels:
                autolabel_idx += 1

            safety_counter = 0
            while True:
                safety_counter += 1
                if safety_counter > 100:
                    # Well, if you have more than 100 concurrent addings
                    # to the same node, you are clearly doing something wrong...
                    raise InternalError("Hey! We found more than 100 concurrent"
                                        " adds of links "
                                        "to the same nodes! Are you really doing that??")
                try:
                    self._do_create_link(src, "link_{}".format(autolabel_idx), link_type)
                    break
                except UniquenessError:
                    # Retry loop until you find a new loop
                    autolabel_idx += 1
        else:
            self._do_create_link(src, label, link_type)

    def _do_create_link(self, src, label, link_type):
        from aiida.backends.sqlalchemy import get_scoped_session
        session = get_scoped_session()
        try:
            with session.begin_nested():
                link = DbLink(input_id=src.id, output_id=self.id,
                              label=label, type=link_type.value)
                session.add(link)
        except SQLAlchemyError as e:
            raise UniquenessError("There is already a link with the same "
                                  "name (raw message was {})"
                                  "".format(e))

    def _get_db_input_links(self, link_type):
        link_filter = {'output': self._dbnode}
        if link_type is not None:
            link_filter['type'] = link_type.value
        return [(i.label, i.input.get_aiida_class()) for i in
                DbLink.query.filter_by(**link_filter).distinct().all()]

    def _get_db_output_links(self, link_type):
        link_filter = {'input': self._dbnode}
        if link_type is not None:
            link_filter['type'] = link_type.value
        return ((i.label, i.output.get_aiida_class()) for i in
                DbLink.query.filter_by(**link_filter).distinct().all())

    def _set_db_computer(self, computer):
        self._dbnode.dbcomputer = DbComputer.get_dbcomputer(computer)

    def _set_db_attr(self, key, value):
        """
        Set the value directly in the DB, without checking if it is stored, or
        using the cache.

        DO NOT USE DIRECTLY.

        :param str key: key name
        :param value: its value
        """
        try:
            self._dbnode.set_attr(key, value)
            self._increment_version_number_db()
        except:
            from aiida.backends.sqlalchemy import get_scoped_session
            session = get_scoped_session()
            session.rollback()
            raise

    def _del_db_attr(self, key):
        try:
            self._dbnode.del_attr(key)
            self._increment_version_number_db()
        except:
            from aiida.backends.sqlalchemy import get_scoped_session
            session = get_scoped_session()
            session.rollback()
            raise

    def _get_db_attr(self, key):
        try:
            return get_attr(self._attributes(), key)
        except (KeyError, IndexError):
            raise AttributeError("Attribute '{}' does not exist".format(key))

    def _set_db_extra(self, key, value, exclusive=False):
        if exclusive:
            raise NotImplementedError("exclusive=True not implemented yet in SQLAlchemy backend")

        try:
            self._dbnode.set_extra(key, value)
            self._increment_version_number_db()
        except:
            from aiida.backends.sqlalchemy import get_scoped_session
            session = get_scoped_session()
            session.rollback()
            raise

    def _reset_db_extras(self, new_extras):
        try:
            self._dbnode.reset_extras(new_extras)
            self._increment_version_number_db()
        except:
            from aiida.backends.sqlalchemy import get_scoped_session
            session = get_scoped_session()
            session.rollback()
            raise

    def _get_db_extra(self, key, default=None):
        try:
            return get_attr(self._extras(), key)
        except (KeyError, AttributeError):
            raise AttributeError("DbExtra {} does not exist".format(
                key))

    def _del_db_extra(self, key):
        try:
            self._dbnode.del_extra(key)
            self._increment_version_number_db()
        except:
            from aiida.backends.sqlalchemy import get_scoped_session
            session = get_scoped_session()
            session.rollback()
            raise

    def _db_iterextras(self):
        extras = self._extras()
        if extras is None:
            return dict().iteritems()

        return extras.iteritems()

    def _db_iterattrs(self):
        for k, v in self._attributes().iteritems():
            yield (k, v)

    def _db_attrs(self):
        for k in self._attributes().iterkeys():
            yield k

    def add_comment(self, content, user=None):
        from aiida.backends.sqlalchemy import get_scoped_session
        session = get_scoped_session()

        if self._to_be_stored:
            raise ModificationNotAllowed("Comments can be added only after "
                                         "storing the node")

        comment = DbComment(dbnode=self._dbnode, user=user._dbuser, content=content)
        session.add(comment)
        try:
            session.commit()
        except:
            from aiida.backends.sqlalchemy import get_scoped_session
            session = get_scoped_session()
            session.rollback()
            raise

    def get_comment_obj(self, id=None, user=None):
        dbcomments_query = DbComment.query.filter_by(dbnode=self._dbnode)

        if id is not None:
            dbcomments_query = dbcomments_query.filter_by(id=id)
        if user is not None:
            dbcomments_query = dbcomments_query.filter_by(user=user)

        dbcomments = dbcomments_query.all()
        comments = []
        from aiida.orm.implementation.sqlalchemy.comment import Comment
        for dbcomment in dbcomments:
            comments.append(Comment(dbcomment=dbcomment))
        return comments

    def get_comments(self, pk=None):
        comments = self._get_dbcomments(pk)

        return [{
            "pk": c.id,
            "user__email": c.user.email,
            "ctime": c.ctime,
            "mtime": c.mtime,
            "content": c.content
        } for c in comments]

    def _get_dbcomments(self, pk=None, with_user=False):
        comments = DbComment.query.filter_by(dbnode=self._dbnode)

        if pk is not None:
            try:
                correct = all([isinstance(_, int) for _ in pk])
                if not correct:
                    raise ValueError('id must be an integer or a list of integers')
                comments = comments.filter(DbComment.id.in_(pk))
            except TypeError:
                if not isinstance(pk, int):
                    raise ValueError('id must be an integer or a list of integers')

                comments = comments.filter_by(id=pk)

        if with_user:
            comments.join(DbUser)

        comments = comments.order_by('id').all()

        return comments

    def _update_comment(self, new_field, comment_pk, user):
        comment = DbComment.query.filter_by(dbnode=self._dbnode,
                                            id=comment_pk, user=user).first()

        if not isinstance(new_field, basestring):
            raise ValueError("Non string comments are not accepted")

        if not comment:
            raise NotExistent("Found no comment for user {} and id {}".format(
                user, comment_pk))

        comment.content = new_field
        try:
            comment.save()
        except:
            from aiida.backends.sqlalchemy import get_scoped_session
            session = get_scoped_session()
            session.rollback()
            raise

    def _remove_comment(self, comment_pk, user):
        comment = DbComment.query.filter_by(dbnode=self._dbnode, id=comment_pk).first()
        if comment:
            try:
                comment.delete()
            except:
                from aiida.backends.sqlalchemy import get_scoped_session
                session = get_scoped_session()
                session.rollback()
                raise

    def _increment_version_number_db(self):
        self._dbnode.nodeversion = self.nodeversion + 1
        try:
            self._dbnode.save()
        except:
            from aiida.backends.sqlalchemy import get_scoped_session
            session = get_scoped_session()
            session.rollback()
            raise

    def copy(self, **kwargs):
        # Make sure we have the latest version from the database
        self._ensure_model_uptodate()
        newobject = self.__class__()
        newobject._dbnode.type = self._dbnode.type  # Inherit type
        newobject._dbnode.label = self._dbnode.label  # Inherit label
        # TODO: add to the description the fact that this was a copy?
        newobject._dbnode.description = self._dbnode.description  # Inherit description
        newobject._dbnode.dbcomputer = self._dbnode.dbcomputer  # Inherit computer

        for k, v in self.iterattrs():
            if k != Sealable.SEALED_KEY:
                newobject._set_attr(k, v)

        for path in self.get_folder_list():
            newobject.add_path(self.get_abs_path(path), path)

        return newobject

    @property
    def pk(self):
        return self._dbnode.id

    @property
    def id(self):
        return self._dbnode.id

    @property
    def process_type(self):
        return self._dbnode.process_type

    @property
    def dbnode(self):
        self._ensure_model_uptodate()
        return self._dbnode

    @property
    def nodeversion(self):
        self._ensure_model_uptodate(attribute_names=['nodeversion'])
        return self._dbnode.nodeversion

    @property
    def public(self):
        self._ensure_model_uptodate(attribute_names=['public'])
        return self._dbnode.public

    def _db_store_all(self, with_transaction=True, use_cache=None):
        """
        Store the node, together with all input links, if cached, and also the
        linked nodes, if they were not stored yet.

        :parameter with_transaction: if False, no transaction is used. This
          is meant to be used ONLY if the outer calling function has already
          a transaction open!
        """
        self._store_input_nodes()
        self.store(with_transaction=False, use_cache=use_cache)
        self._store_cached_input_links(with_transaction=False)
        from aiida.backends.sqlalchemy import get_scoped_session
        session = get_scoped_session()

        if with_transaction:
            try:
                session.commit()
            except SQLAlchemyError as e:
                session.rollback()
                raise

        return self

    def _store_cached_input_links(self, with_transaction=True):
        """
        Store all input links that are in the local cache, transferring them
        to the DB.

        :note: This can be called only if all parents are already stored.

        :note: Links are stored only after the input nodes are stored. Moreover,
            link storage is done in a transaction, and if one of the links
            cannot be stored, an exception is raised and *all* links will remain
            in the cache.

        :note: This function can be called only after the node is stored.
           After that, it can be called multiple times, and nothing will be
           executed if no links are still in the cache.

        :parameter with_transaction: if False, no transaction is used. This
          is meant to be used ONLY if the outer calling function has already
          a transaction open!
        """

        if not self.is_stored:
            raise ModificationNotAllowed(
                "Node with pk= {} is not stored yet".format(self.id))

        # This raises if there is an unstored node.
        self._check_are_parents_stored()
        # I have to store only those links where the source is already
        # stored
        links_to_store = list(self._inputlinks_cache.keys())

        for label in links_to_store:
            src, link_type = self._inputlinks_cache[label]
            self._add_dblink_from(src, label, link_type)
        # If everything went smoothly, clear the entries from the cache.
        # I do it here because I delete them all at once if no error
        # occurred; otherwise, links will not be stored and I
        # should not delete them from the cache (but then an exception
        # would have been raised, and the following lines are not executed)
        self._inputlinks_cache.clear()

        from aiida.backends.sqlalchemy import get_scoped_session
        session = get_scoped_session()

        if with_transaction:
            try:
                session.commit()
            except SQLAlchemyError as e:
                session.rollback()
                raise

    def _db_store(self, with_transaction=True):
        """
        Store a new node in the DB, also saving its repository directory
        and attributes.

        After being called attributes cannot be
        changed anymore! Instead, extras can be changed only AFTER calling
        this store() function.

        :note: After successful storage, those links that are in the cache, and
            for which also the parent node is already stored, will be
            automatically stored. The others will remain unstored.

        :parameter with_transaction: if False, no transaction is used. This
          is meant to be used ONLY if the outer calling function has already
          a transaction open!

        :param bool use_cache: Whether I attempt to find an equal node in the DB.
        """
        from aiida.backends.sqlalchemy import get_scoped_session
        session = get_scoped_session()

        # TODO: This needs to be generalized, allowing for flexible methods
        # for storing data and its attributes.

        # I save the corresponding django entry
        # I set the folder
        # NOTE: I first store the files, then only if this is successful,
        # I store the DB entry. In this way,
        # I assume that if a node exists in the DB, its folder is in place.
        # On the other hand, periodically the user might need to run some
        # bookkeeping utility to check for lone folders.
        self._repository_folder.replace_with_folder(
            self._get_temp_folder().abspath, move=True, overwrite=True)

        import aiida.backends.sqlalchemy
        try:
            # aiida.backends.sqlalchemy.get_scoped_session().add(self._dbnode)
            session.add(self._dbnode)
            # Save its attributes 'manually' without incrementing
            # the version for each add.
            self._dbnode.attributes = self._attrs_cache
            flag_modified(self._dbnode, "attributes")
            # This should not be used anymore: I delete it to
            # possibly free memory
            del self._attrs_cache

            self._temp_folder = None
            self._to_be_stored = False

            # Here, I store those links that were in the cache and
            # that are between stored nodes.
            self._store_cached_input_links(with_transaction=False)

            if with_transaction:
                try:
                    # aiida.backends.sqlalchemy.get_scoped_session().commit()
                    session.commit()
                except SQLAlchemyError as e:
                    # print "Cannot store the node. Original exception: {" \
                    #      "}".format(e)
                    session.rollback()
                    raise

        # This is one of the few cases where it is ok to do a 'global'
        # except, also because I am re-raising the exception
        except:
            # I put back the files in the sandbox folder since the
            # transaction did not succeed
            self._get_temp_folder().replace_with_folder(
                self._repository_folder.abspath, move=True, overwrite=True)
            raise

        self._dbnode.set_extra(_HASH_EXTRA_KEY, self.get_hash())
        return self

    @property
    def uuid(self):
        return unicode(self._dbnode.uuid)

    def _attributes(self):
        self._ensure_model_uptodate(['attributes'])
        return self._dbnode.attributes

    def _extras(self):
        self._ensure_model_uptodate(['extras'])
        return self._dbnode.extras

    def _ensure_model_uptodate(self, attribute_names=None):
        if self.is_stored:
            self._dbnode.session.expire(self._dbnode, attribute_names=attribute_names)<|MERGE_RESOLUTION|>--- conflicted
+++ resolved
@@ -185,11 +185,7 @@
         :return: an aiida user model object
         """
         self._ensure_model_uptodate(attribute_names=['user'])
-<<<<<<< HEAD
-        self._backend.users.from_dbmode(self._dbnode.user)
-=======
         return self._backend.users._from_dbmodel(self._dbnode.user)
->>>>>>> f0e2b614
 
     def set_user(self, user):
         type_check(user, users.SqlaUser)
