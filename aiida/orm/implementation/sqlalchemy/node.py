# -*- coding: utf-8 -*-
###########################################################################
# Copyright (c), The AiiDA team. All rights reserved.                     #
# This file is part of the AiiDA code.                                    #
#                                                                         #
# The code is hosted on GitHub at https://github.com/aiidateam/aiida_core #
# For further information on the license, see the LICENSE.txt file        #
# For further information please visit http://www.aiida.net               #
###########################################################################
from __future__ import absolute_import

import copy

from sqlalchemy import literal
from sqlalchemy.exc import SQLAlchemyError, ProgrammingError
from sqlalchemy.orm.exc import NoResultFound
from sqlalchemy.orm.attributes import flag_modified

from aiida.backends.utils import get_automatic_user
from aiida.backends.sqlalchemy.models.node import DbNode, DbLink
from aiida.backends.sqlalchemy.models.comment import DbComment
from aiida.backends.sqlalchemy.models.user import DbUser
from aiida.backends.sqlalchemy.models.computer import DbComputer

from aiida.common.utils import get_new_uuid
from aiida.common.folders import RepositoryFolder
from aiida.common.exceptions import (InternalError, ModificationNotAllowed,
                                     NotExistent, UniquenessError)
from aiida.common.links import LinkType

from aiida.orm.implementation.general.node import AbstractNode, _NO_DEFAULT, _HASH_EXTRA_KEY
from aiida.orm.implementation.sqlalchemy.computer import Computer
from aiida.orm.implementation.sqlalchemy.group import Group
from aiida.orm.implementation.sqlalchemy.utils import django_filter, \
    get_attr
from aiida.orm.implementation.general.utils import get_db_columns
from aiida.orm.mixins import Sealable

import aiida.backends.sqlalchemy

import aiida.orm.autogroup



class Node(AbstractNode):
    def __init__(self, **kwargs):
        super(Node, self).__init__()

        self._temp_folder = None

        dbnode = kwargs.pop('dbnode', None)

        # Set the internal parameters
        # Can be redefined in the subclasses
        self._init_internal_params()

        if dbnode is not None:
            if not isinstance(dbnode, DbNode):
                raise TypeError("dbnode is not a DbNode instance")
            if dbnode.id is None:
                raise ValueError("If cannot load an aiida.orm.Node instance "
                                 "from an unsaved DbNode object.")
            if kwargs:
                raise ValueError("If you pass a dbnode, you cannot pass any "
                                 "further parameter")

            # If I am loading, I cannot modify it
            self._to_be_stored = False

            self._dbnode = dbnode

            # If this is changed, fix also the importer
            self._repo_folder = RepositoryFolder(section=self._section_name,
                                                 uuid=self._dbnode.uuid)

        else:
            # TODO: allow to get the user from the parameters
            user = get_automatic_user()

            self._dbnode = DbNode(user=user,
                                  uuid=get_new_uuid(),
                                  type=self._plugin_type_string)

            self._to_be_stored = True

            # As creating the temp folder may require some time on slow
            # filesystems, we defer its creation
            self._temp_folder = None
            # Used only before the first save
            self._attrs_cache = {}
            # If this is changed, fix also the importer
            self._repo_folder = RepositoryFolder(section=self._section_name,
                                                 uuid=self.uuid)

            # Automatically set all *other* attributes, if possible, otherwise
            # stop
            self._set_with_defaults(**kwargs)

    @staticmethod
    def get_db_columns():
        return get_db_columns(DbNode)

    @classmethod
    def get_subclass_from_uuid(cls, uuid):
        from aiida.orm.querybuilder import QueryBuilder
        from sqlalchemy.exc import DatabaseError
        try:
            qb = QueryBuilder()
            qb.append(cls, filters={'uuid': {'==': str(uuid)}})

            if qb.count() == 0:
                raise NotExistent("No entry with UUID={} found".format(uuid))

            node = qb.first()[0]

            if not isinstance(node, cls):
                raise NotExistent("UUID={} is not an instance of {}".format(
                    uuid, cls.__name__))
            return node
        except DatabaseError as de:
            raise ValueError(de.message)

    @classmethod
    def get_subclass_from_pk(cls, pk):
        from aiida.orm.querybuilder import QueryBuilder
        from sqlalchemy.exc import DatabaseError
        # If it is not an int make a final attempt
        # to convert to an integer. If you fail,
        # raise an exception.
        try:
            pk = int(pk)
        except:
            raise ValueError("Incorrect type for int")

        try:
            qb = QueryBuilder()
            qb.append(cls, filters={'id': {'==': pk}})

            if qb.count() == 0:
                raise NotExistent("No entry with pk= {} found".format(pk))

            node = qb.first()[0]

            if not isinstance(node, cls):
                raise NotExistent("pk= {} is not an instance of {}".format(
                    pk, cls.__name__))
            return node
        except DatabaseError as de:
            raise ValueError(de.message)

    @classmethod
    def query(cls, *args, **kwargs):
        raise NotImplementedError("The node query method is not supported in "
                                  "SQLAlchemy. Please use QueryBuilder.")

    def _update_db_label_field(self, field_value):
        from aiida.backends.sqlalchemy import get_scoped_session
        session = get_scoped_session()

        self.dbnode.label = field_value
        if not self._to_be_stored:
            session.add(self._dbnode)
            self._increment_version_number_db()

    def _update_db_description_field(self, field_value):
        from aiida.backends.sqlalchemy import get_scoped_session
        session = get_scoped_session()

        self.dbnode.description = field_value
        if not self._to_be_stored:
            session.add(self._dbnode)
            self._increment_version_number_db()

    def _replace_dblink_from(self, src, label, link_type):
        from aiida.backends.sqlalchemy import get_scoped_session
        session = get_scoped_session()
        try:
            self._add_dblink_from(src, label)
        except UniquenessError:
            # I have to replace the link; I do it within a transaction
            try:
                self._remove_dblink_from(label)
                self._add_dblink_from(src, label, link_type)
                session.commit()
            except:
                session.rollback()
                raise

    def _remove_dblink_from(self, label):
        from aiida.backends.sqlalchemy import get_scoped_session
        session = get_scoped_session()
        link = DbLink.query.filter_by(label=label).first()
        if link is not None:
            session.delete(link)

    def _add_dblink_from(self, src, label=None, link_type=LinkType.UNSPECIFIED):
        from aiida.backends.sqlalchemy import get_scoped_session
        from aiida.orm.querybuilder import QueryBuilder
        session = get_scoped_session()
        if not isinstance(src, Node):
            raise ValueError("src must be a Node instance")
        if self.uuid == src.uuid:
            raise ValueError("Cannot link to itself")

        if self._to_be_stored:
            raise ModificationNotAllowed(
                "Cannot call the internal _add_dblink_from if the "
                "destination node is not stored")
        if src._to_be_stored:
            raise ModificationNotAllowed(
                "Cannot call the internal _add_dblink_from if the "
                "source node is not stored")

        # Check for cycles. This works if the transitive closure is enabled; if
        # it isn't, this test will never fail, but then having a circular link
        # is not meaningful but does not pose a huge threat
        #
        # I am linking src->self; a loop would be created if a DbPath exists
        # already in the TC table from self to src
        if link_type is LinkType.CREATE or link_type is LinkType.INPUT:
            if QueryBuilder().append(
                    Node, filters={'id':self.pk}, tag='parent').append(
                    Node, filters={'id':src.pk}, tag='child', descendant_of='parent').count() > 0:
                raise ValueError(
                    "The link you are attempting to create would generate a loop")

        if label is None:
            autolabel_idx = 1

            existing_from_autolabels = session.query(DbLink.label).filter(
                DbLink.output_id == self.dbnode.id,
                DbLink.label.like("link%")
            )

            while "link_{}".format(autolabel_idx) in existing_from_autolabels:
                autolabel_idx += 1

            safety_counter = 0
            while True:
                safety_counter += 1
                if safety_counter > 100:
                    # Well, if you have more than 100 concurrent addings
                    # to the same node, you are clearly doing something wrong...
                    raise InternalError("Hey! We found more than 100 concurrent"
                                        " adds of links "
                                        "to the same nodes! Are you really doing that??")
                try:
                    self._do_create_link(src, "link_{}".format(autolabel_idx), link_type)
                    break
                except UniquenessError:
                    # Retry loop until you find a new loop
                    autolabel_idx += 1
        else:
            self._do_create_link(src, label, link_type)

    def _do_create_link(self, src, label, link_type):
        from aiida.backends.sqlalchemy import get_scoped_session
        session = get_scoped_session()
        try:
            with session.begin_nested():
                link = DbLink(input_id=src.dbnode.id, output_id=self.dbnode.id,
                              label=label, type=link_type.value)
                session.add(link)
        except SQLAlchemyError as e:
            raise UniquenessError("There is already a link with the same "
                                  "name (raw message was {})"
                                  "".format(e))

    def _get_db_input_links(self, link_type):
        link_filter = {'output': self.dbnode}
        if link_type is not None:
            link_filter['type'] = link_type.value
        return [(i.label, i.input.get_aiida_class()) for i in
                DbLink.query.filter_by(output=self.dbnode).distinct().all()]


    def _get_db_output_links(self, link_type):
        link_filter = {'input': self.dbnode}
        if link_type is not None:
            link_filter['type'] = link_type.value
        return ((i.label, i.output.get_aiida_class()) for i in
                DbLink.query.filter_by(**link_filter).distinct().all())

    def _set_db_computer(self, computer):
        self.dbnode.dbcomputer = DbComputer.get_dbcomputer(computer)

    def _set_db_attr(self, key, value):
        """
        Set the value directly in the DB, without checking if it is stored, or
        using the cache.

        DO NOT USE DIRECTLY.

        :param str key: key name
        :param value: its value
        """
        try:
            self.dbnode.set_attr(key, value)
            self._increment_version_number_db()
        except:
            from aiida.backends.sqlalchemy import get_scoped_session
            session = get_scoped_session()
            session.rollback()
            raise

    def _del_db_attr(self, key):
        try:
            self.dbnode.del_attr(key)
            self._increment_version_number_db()
        except:
            from aiida.backends.sqlalchemy import get_scoped_session
            session = get_scoped_session()
            session.rollback()
            raise

    def _get_db_attr(self, key):
        try:
            return get_attr(self.dbnode.attributes, key)
        except (KeyError, IndexError):
            raise AttributeError("Attribute '{}' does not exist".format(key))

    def _set_db_extra(self, key, value, exclusive=False):

        if exclusive:
            raise NotImplementedError("exclusive=True not implemented yet in SQLAlchemy backend")

        try:
            self.dbnode.set_extra(key, value)
            self._increment_version_number_db()
        except:
            from aiida.backends.sqlalchemy import get_scoped_session
            session = get_scoped_session()
            session.rollback()
            raise

    def _reset_db_extras(self, new_extras):
        try:
            self.dbnode.reset_extras(new_extras)
            self._increment_version_number_db()
        except:
            from aiida.backends.sqlalchemy import get_scoped_session
            session = get_scoped_session()
            session.rollback()
            raise

    def _get_db_extra(self, key, default=None):
        try:
            return get_attr(self.dbnode.extras, key)
        except (KeyError, AttributeError):
            raise AttributeError("DbExtra {} does not exist".format(
                key))

    def _del_db_extra(self, key):
        try:
            self.dbnode.del_extra(key)
            self._increment_version_number_db()
        except:
            from aiida.backends.sqlalchemy import get_scoped_session
            session = get_scoped_session()
            session.rollback()
            raise


    def _db_iterextras(self):
        if self.dbnode.extras is None:
            return dict().iteritems()

        return self.dbnode.extras.iteritems()

    def _db_iterattrs(self):
        for k, v in self.dbnode.attributes.iteritems():
            yield (k, v)

    def _db_attrs(self):
        for k in self.dbnode.attributes.iterkeys():
            yield k

    def add_comment(self, content, user=None):
        from aiida.backends.sqlalchemy import get_scoped_session
        session = get_scoped_session()

        if self._to_be_stored:
            raise ModificationNotAllowed("Comments can be added only after "
                                         "storing the node")

        comment = DbComment(dbnode=self._dbnode, user=user, content=content)
        session.add(comment)
        try:
            session.commit()
        except:
            from aiida.backends.sqlalchemy import get_scoped_session
            session = get_scoped_session()
            session.rollback()
            raise

    def get_comment_obj(self, id=None, user=None):
        dbcomments_query = DbComment.query.filter_by(dbnode=self._dbnode)

        if id is not None:
            dbcomments_query = dbcomments_query.filter_by(id=id)
        if user is not None:
            dbcomments_query = dbcomments_query.filter_by(user=user)

        dbcomments = dbcomments_query.all()
        comments = []
        from aiida.orm.implementation.sqlalchemy.comment import Comment
        for dbcomment in dbcomments:
            comments.append(Comment(dbcomment=dbcomment))
        return comments

    def get_comments(self, pk=None):
        comments = self._get_dbcomments(pk)

        return [{
            "pk": c.id,
            "user__email": c.user.email,
            "ctime": c.ctime,
            "mtime": c.mtime,
            "content": c.content
        } for c in comments ]

    def _get_dbcomments(self, pk=None, with_user=False):
        comments = DbComment.query.filter_by(dbnode=self._dbnode)

        if pk is not None:
            try:
                correct = all([isinstance(_, int) for _ in pk])
                if not correct:
                    raise ValueError('id must be an integer or a list of integers')
                comments = comments.filter(DbComment.id.in_(pk))
            except TypeError:
                if not isinstance(pk, int):
                    raise ValueError('id must be an integer or a list of integers')

                comments = comments.filter_by(id=pk)

        if with_user:
            comments.join(DbUser)

        comments = comments.order_by('id').all()

        return comments

    def _update_comment(self, new_field, comment_pk, user):
        comment = DbComment.query.filter_by(dbnode=self._dbnode,
                                            id=comment_pk, user=user).first()

        if not isinstance(new_field, basestring):
            raise ValueError("Non string comments are not accepted")

        if not comment:
            raise NotExistent("Found no comment for user {} and id {}".format(
                user, comment_pk))

        comment.content = new_field
        try:
            comment.save()
        except:
            from aiida.backends.sqlalchemy import get_scoped_session
            session = get_scoped_session()
            session.rollback()
            raise

    def _remove_comment(self, comment_pk, user):
        comment = DbComment.query.filter_by(dbnode=self._dbnode, id=comment_pk).first()
        if comment:
            try:
                comment.delete()
            except:
                from aiida.backends.sqlalchemy import get_scoped_session
                session = get_scoped_session()
                session.rollback()
                raise

    def _increment_version_number_db(self):
        self._dbnode.nodeversion = DbNode.nodeversion + 1
        try:
            self._dbnode.save()
        except:
            from aiida.backends.sqlalchemy import get_scoped_session
            session = get_scoped_session()
            session.rollback()
            raise


    def copy(self, **kwargs):
        newobject = self.__class__()
        newobject.dbnode.type = self.dbnode.type  # Inherit type
        newobject.dbnode.label = self.dbnode.label  # Inherit label
        # TODO: add to the description the fact that this was a copy?
        newobject.dbnode.description = self.dbnode.description  # Inherit description
        newobject.dbnode.dbcomputer = self.dbnode.dbcomputer  # Inherit computer

        for k, v in self.iterattrs():
            if k != Sealable.SEALED_KEY:
                newobject._set_attr(k, v)

        for path in self.get_folder_list():
            newobject.add_path(self.get_abs_path(path), path)

        return newobject

    @property
    def id(self):
        return self.dbnode.id

    @property
    def dbnode(self):
        return self._dbnode

    def _db_store_all(self, with_transaction=True, use_cache=None):
        """
        Store the node, together with all input links, if cached, and also the
        linked nodes, if they were not stored yet.

        :parameter with_transaction: if False, no transaction is used. This
          is meant to be used ONLY if the outer calling function has already
          a transaction open!
        """

        self._store_input_nodes()
        self.store(with_transaction=False, use_cache=use_cache)
        self._store_cached_input_links(with_transaction=False)
        from aiida.backends.sqlalchemy import get_scoped_session
        session = get_scoped_session()

        if with_transaction:
            try:
                session.commit()
            except SQLAlchemyError as e:
                session.rollback()
                raise

        return self


    def _store_cached_input_links(self, with_transaction=True):
        """
        Store all input links that are in the local cache, transferring them
        to the DB.

        :note: This can be called only if all parents are already stored.

        :note: Links are stored only after the input nodes are stored. Moreover,
            link storage is done in a transaction, and if one of the links
            cannot be stored, an exception is raised and *all* links will remain
            in the cache.

        :note: This function can be called only after the node is stored.
           After that, it can be called multiple times, and nothing will be
           executed if no links are still in the cache.

        :parameter with_transaction: if False, no transaction is used. This
          is meant to be used ONLY if the outer calling function has already
          a transaction open!
        """

        if self._to_be_stored:
            raise ModificationNotAllowed(
                "Node with pk= {} is not stored yet".format(self.id))

        # This raises if there is an unstored node.
        self._check_are_parents_stored()
        # I have to store only those links where the source is already
        # stored
        links_to_store = list(self._inputlinks_cache.keys())

        for label in links_to_store:
            src, link_type = self._inputlinks_cache[label]
            self._add_dblink_from(src, label, link_type)
        # If everything went smoothly, clear the entries from the cache.
        # I do it here because I delete them all at once if no error
        # occurred; otherwise, links will not be stored and I
        # should not delete them from the cache (but then an exception
        # would have been raised, and the following lines are not executed)
        self._inputlinks_cache.clear()

        from aiida.backends.sqlalchemy import get_scoped_session
        session = get_scoped_session()

        if with_transaction:
            try:
                session.commit()
            except SQLAlchemyError as e:
                session.rollback()
                raise

    def _db_store(self, with_transaction=True):
        """
        Store a new node in the DB, also saving its repository directory
        and attributes.

        After being called attributes cannot be
        changed anymore! Instead, extras can be changed only AFTER calling
        this store() function.

        :note: After successful storage, those links that are in the cache, and
            for which also the parent node is already stored, will be
            automatically stored. The others will remain unstored.

        :parameter with_transaction: if False, no transaction is used. This
          is meant to be used ONLY if the outer calling function has already
          a transaction open!

        :param bool use_cache: Whether I attempt to find an equal node in the DB.
        """
        from aiida.backends.sqlalchemy import get_scoped_session
        session = get_scoped_session()

        # TODO: This needs to be generalized, allowing for flexible methods
        # for storing data and its attributes.

        # I save the corresponding django entry
        # I set the folder
        # NOTE: I first store the files, then only if this is successful,
        # I store the DB entry. In this way,
        # I assume that if a node exists in the DB, its folder is in place.
        # On the other hand, periodically the user might need to run some
        # bookkeeping utility to check for lone folders.
        self._repository_folder.replace_with_folder(
            self._get_temp_folder().abspath, move=True, overwrite=True)

        import aiida.backends.sqlalchemy
        try:
            # aiida.backends.sqlalchemy.get_scoped_session().add(self._dbnode)
            session.add(self._dbnode)
            # Save its attributes 'manually' without incrementing
            # the version for each add.
            self.dbnode.attributes = self._attrs_cache
            flag_modified(self.dbnode, "attributes")
            # This should not be used anymore: I delete it to
            # possibly free memory
            del self._attrs_cache

            self._temp_folder = None
            self._to_be_stored = False

            # Here, I store those links that were in the cache and
            # that are between stored nodes.
            self._store_cached_input_links(with_transaction=False)

            if with_transaction:
                try:
                    # aiida.backends.sqlalchemy.get_scoped_session().commit()
                    session.commit()
                except SQLAlchemyError as e:
                    #print "Cannot store the node. Original exception: {" \
                    #      "}".format(e)
                    session.rollback()
                    raise

        # This is one of the few cases where it is ok to do a 'global'
        # except, also because I am re-raising the exception
        except:
            # I put back the files in the sandbox folder since the
            # transaction did not succeed
            self._get_temp_folder().replace_with_folder(
                self._repository_folder.abspath, move=True, overwrite=True)
            raise

<<<<<<< HEAD
        self.dbnode.set_extra('hash', self.get_hash())
=======
        self.dbnode.set_extra(_HASH_EXTRA_KEY, self.get_hash())
>>>>>>> 1c0e6bc9
        return self


    @property
    def uuid(self):
        return unicode(self.dbnode.uuid)<|MERGE_RESOLUTION|>--- conflicted
+++ resolved
@@ -658,11 +658,7 @@
                 self._repository_folder.abspath, move=True, overwrite=True)
             raise
 
-<<<<<<< HEAD
-        self.dbnode.set_extra('hash', self.get_hash())
-=======
         self.dbnode.set_extra(_HASH_EXTRA_KEY, self.get_hash())
->>>>>>> 1c0e6bc9
         return self
 
 
