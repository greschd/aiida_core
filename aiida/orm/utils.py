# -*- coding: utf-8 -*-
from abc import ABCMeta, abstractmethod
from aiida.common.pluginloader import BaseFactory

__copyright__ = u"Copyright (c), This file is part of the AiiDA platform. For further information please visit http://www.aiida.net/. All rights reserved."
__license__ = "MIT license, see LICENSE.txt file."
__version__ = "0.7.1"
__authors__ = "The AiiDA team."


def CalculationFactory(module, from_abstract=False):
    """
    Return a suitable JobCalculation subclass.

    :param module: a valid string recognized as a Calculation plugin
    :param from_abstract: A boolean. If False (default), actually look only
      to subclasses to JobCalculation, not to the base Calculation class.
      If True, check for valid strings for plugins of the Calculation base class.
    """
    from aiida.orm.calculation import Calculation
    from aiida.orm.calculation.job import JobCalculation

    if from_abstract:
        return BaseFactory(module, Calculation, "aiida.orm.calculation")
    else:
        return BaseFactory(module, JobCalculation, "aiida.orm.calculation.job",
                           suffix="Calculation")


def DataFactory(module):
    """
    Return a suitable Data subclass.
    """
    from aiida.orm.data import Data

    return BaseFactory(module, Data, "aiida.orm.data")


def WorkflowFactory(module):
    """
    Return a suitable Workflow subclass.
    """
    from aiida.orm.workflow import Workflow

    return BaseFactory(module, Workflow, "aiida.workflows")


def load_node(node_id=None, pk=None, uuid=None, parent_class=None):
    """
    Return an AiiDA node given PK or UUID.

    :param node_id: PK (integer) or UUID (string) or a node
    :param pk: PK of a node
    :param uuid: UUID of a node
    :param parent_class: if specified, checks whether the node loaded is a
        subclass of parent_class
    :return: an AiiDA node
    :raise ValueError: if none or more than one of parameters is supplied
        or type of node_id is neither string nor integer.
    :raise NotExistent: if the parent_class is specified
        and no matching Node is found.
    """
    from aiida.common.exceptions import NotExistent
    # This must be done inside here, because at import time the profile
    # must have been already loaded. If you put it at the module level,
    # the implementation is frozen to the default one at import time.
    from aiida.orm.implementation import Node


    if int(node_id is None) + int(pk is None) + int(uuid is None) == 3:
        raise ValueError("one of the parameters 'node_id', 'pk' and 'uuid' "
                         "has to be supplied")
    if int(node_id is None) + int(pk is None) + int(uuid is None) < 2:
        raise ValueError("only one of parameters 'node_id', 'pk' and 'uuid' "
                         "has to be supplied")
    loaded_node = None
    if node_id is not None:
        if isinstance(node_id, str) or isinstance(node_id, unicode):
            loaded_node = Node.get_subclass_from_uuid(node_id)
        elif isinstance(node_id, int):
            loaded_node = Node.get_subclass_from_pk(node_id)
        else:
            raise ValueError("'node_id' has to be either string, unicode or "
                             "integer, {} given".format(type(node_id)))
    if loaded_node is None:
        if pk is not None:
            loaded_node = Node.get_subclass_from_pk(pk)
        else:
            loaded_node = Node.get_subclass_from_uuid(uuid)

    if parent_class is not None:
        if not issubclass(parent_class, Node):
            raise ValueError("parent_class must be a subclass of Node")
        if not isinstance(loaded_node, parent_class):
            raise NotExistent('No node found as '
                              'subclass of {}'.format(parent_class))

    return loaded_node


def load_workflow(wf_id=None, pk=None, uuid=None):
    """
    Return an AiiDA workflow given PK or UUID.

    :param wf_id: PK (integer) or UUID (string) or UUID instance or a workflow
    :param pk: PK of a workflow
    :param uuid: UUID of a workflow
    :return: an AiiDA workflow
    :raises: ValueError if none or more than one of parameters is supplied
        or type of wf_id is neither string nor integer
    """
    # This must be done inside here, because at import time the profile
    # must have been already loaded. If you put it at the module level,
    # the implementation is frozen to the default one at import time.
    from aiida.orm.implementation import Workflow
    from uuid import UUID as uuid_type

    if int(wf_id is None) + int(pk is None) + int(uuid is None) == 3:
        raise ValueError("one of the parameters 'wf_id', 'pk' and 'uuid' "
                         "has to be supplied")
    if int(wf_id is None) + int(pk is None) + int(uuid is None) < 2:
        raise ValueError("only one of parameters 'wf_id', 'pk' and 'uuid' "
                         "has to be supplied")

    if wf_id is not None:
        if wf_id and isinstance(wf_id, uuid_type):
            wf_id = str(wf_id)

        if isinstance(wf_id, basestring):
            return Workflow.get_subclass_from_uuid(wf_id)
        elif isinstance(wf_id, int):
            return Workflow.get_subclass_from_pk(wf_id)
        else:
            raise ValueError("'wf_id' has to be either string, unicode, "
                             "integer or UUID instance, {} given".format(type(wf_id)))
    if pk is not None:
        if isinstance(pk, int):
            return Workflow.get_subclass_from_pk(pk)
        else:
            raise ValueError("'pk' has to be an integer")
    else:
<<<<<<< HEAD
        return Workflow.get_subclass_from_uuid(uuid)


class BackendDelegateWithDefault(object):
    """
    This class is a helper to implement the delegation pattern [1] by
    delegating functionality (i.e. calling through) to the backend class
    which will do the actual work.


    [1] https://en.wikipedia.org/wiki/Delegation_pattern
    """
    __metaclass__ = ABCMeta

    _DEFAULT = None

    @classmethod
    @abstractmethod
    def create_default(cls):
        raise NotImplementedError("The subclass should implement this")

    @classmethod
    def get_default(cls):
        if cls._DEFAULT is None:
            cls._DEFAULT = cls.create_default()
        return cls._DEFAULT

    def __init__(self, backend):
        self._backend = backend
=======
        if uuid and isinstance(uuid, uuid_type):
            uuid = str(uuid)
        if isinstance(uuid, str) or isinstance(uuid, unicode):
            return Workflow.get_subclass_from_uuid(uuid)
        else:
            raise ValueError("'uuid' has to be a string, unicode or a UUID instance")
>>>>>>> 4000620f
<|MERGE_RESOLUTION|>--- conflicted
+++ resolved
@@ -139,8 +139,12 @@
         else:
             raise ValueError("'pk' has to be an integer")
     else:
-<<<<<<< HEAD
-        return Workflow.get_subclass_from_uuid(uuid)
+        if uuid and isinstance(uuid, uuid_type):
+            uuid = str(uuid)
+        if isinstance(uuid, str) or isinstance(uuid, unicode):
+            return Workflow.get_subclass_from_uuid(uuid)
+        else:
+            raise ValueError("'uuid' has to be a string, unicode or a UUID instance")
 
 
 class BackendDelegateWithDefault(object):
@@ -168,12 +172,4 @@
         return cls._DEFAULT
 
     def __init__(self, backend):
-        self._backend = backend
-=======
-        if uuid and isinstance(uuid, uuid_type):
-            uuid = str(uuid)
-        if isinstance(uuid, str) or isinstance(uuid, unicode):
-            return Workflow.get_subclass_from_uuid(uuid)
-        else:
-            raise ValueError("'uuid' has to be a string, unicode or a UUID instance")
->>>>>>> 4000620f
+        self._backend = backend