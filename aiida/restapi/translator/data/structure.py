from aiida.restapi.translator.data import DataTranslator
from aiida.restapi.common.exceptions import RestValidationError


# def atom_kinds_to_html(atom_kind):
#     """
#
#     Construct in html format
#
#     an alloy with 0.5 Ge, 0.4 Si and 0.1 vacancy is represented as
#     Ge<sub>0.5</sub> + Si<sub>0.4</sub> + vacancy<sub>0.1</sub>
#
#     Args:
#         atom_kind: a string with the name of the atomic kind
#
#     Returns:
#         html code for rendered formula
#     """
#
#
#
#     for


class StructureDataTranslator(DataTranslator):
    """
    Translator relative to resource 'structures' and aiida class StructureData
    """

    # A label associated to the present class (coincides with the resource name)
    __label__ = "structures"
    # The string name of the AiiDA class one-to-one associated to the present
    #  class
    _aiida_type = "data.structure.StructureData"
    # The string associated to the AiiDA class in the query builder lexicon
    _qb_type = _aiida_type + '.'

    _result_type = __label__

    def __init__(self, **kwargs):
        """
        Initialise the parameters.
        Create the basic query_help
        """
        super(StructureDataTranslator, self).__init__(Class=self.__class__,
                                                      **kwargs)


    @staticmethod
    def get_visualization_data(node, supercell_factors=[1, 1, 1]):
        """

        Returns: data in a format required by chemdoodle to visualize a
        structure.

        """
        import numpy as np
        from itertools import product


        # Validate supercell factors
        if type(supercell_factors) is not list:
            raise RestValidationError('supercell factors have to be a list of three integers')

        for fac in supercell_factors:
            if type(fac) is not int:
                raise RestValidationError('supercell factors have to be '
                                          'integers')

        # Get cell vectors and atomic position
        lattice_vectors = np.array(node.get_attr('cell'))
        base_sites = node.get_attr('sites')

        start1 = -int(supercell_factors[0] / 2)
        start2 = -int(supercell_factors[1] / 2)
        start3 = -int(supercell_factors[2] / 2)

        stop1 = start1 + supercell_factors[0]
        stop2 = start2 + supercell_factors[1]
        stop3 = start3 + supercell_factors[2]

        grid1 = range(start1, stop1)
        grid2 = range(start2, stop2)
        grid3 = range(start3, stop3)

        atoms_json = []

        # Manual recenter of the structure
        center = (lattice_vectors[0] + lattice_vectors[1] +
                  lattice_vectors[2])/2.

        for ix, iy, iz in product(grid1, grid2, grid3):
            for base_site in base_sites:

                shift = (ix*lattice_vectors[0] + iy*lattice_vectors[1] + \
                iz*lattice_vectors[2] - center).tolist()

                atoms_json.append(
<<<<<<< HEAD
                    {'kind_name': atom_kinds_to_html(base_site[
                                                             'kind_name']),
=======
                    {'l': base_site['kind_name'],
>>>>>>> cb34c639
                     'x': base_site['position'][0] + shift[0],
                     'y': base_site['position'][1] + shift[1],
                     'z': base_site['position'][2] + shift[2]}
                )

        cell_json = {
                "t": "UnitCell",
                "i": "s0",
                "o": (-center).tolist(),
                "x": (lattice_vectors[0]-center).tolist(),
                "y": (lattice_vectors[1]-center).tolist(),
                "z": (lattice_vectors[2]-center).tolist(),
                "xy": (lattice_vectors[0] + lattice_vectors[1]
                       - center).tolist(),
                "xz": (lattice_vectors[0] + lattice_vectors[2]
                       - center).tolist(),
                "yz": (lattice_vectors[1] + lattice_vectors[2]
                       - center).tolist(),
                "xyz": (lattice_vectors[0] + lattice_vectors[1]
                        + lattice_vectors[2] - center).tolist(),
            }

        # These will be passed to ChemDoodle
        json_content = {"s": [cell_json],
                        "m": [{"a": atoms_json}],
                        "units": '&Aring;'
                        }
        return json_content
<|MERGE_RESOLUTION|>--- conflicted
+++ resolved
@@ -96,12 +96,7 @@
                 iz*lattice_vectors[2] - center).tolist()
 
                 atoms_json.append(
-<<<<<<< HEAD
-                    {'kind_name': atom_kinds_to_html(base_site[
-                                                             'kind_name']),
-=======
                     {'l': base_site['kind_name'],
->>>>>>> cb34c639
                      'x': base_site['position'][0] + shift[0],
                      'y': base_site['position'][1] + shift[1],
                      'z': base_site['position'][2] + shift[2]}
