# Next two to activate the beta Ubuntu Trusty machine without sudo
# But apparently, SSH does not work, to check
#dist: trusty
#sudo: false

language: python

python:
    - "2.7"

cache: pip

services:
    - postgresql
    - docker

addons:
    postgresql: "9.4"
#  postgresql: "9.5" # Available in Trusty only
    apt:
       packages:
           - texlive-base
           - texlive-generic-recommended
           - texlive-fonts-recommended
           - texlive-latex-base
           - texlive-latex-recommended
           - texlive-latex-extra
           - dvipng
           - dvidvi

before_install:
    # This is needed for the SSH tests (being able to ssh to localhost)
    # And will also be used for the docker test
    - ssh-keygen -t rsa -N "" -f "${HOME}/.ssh/id_rsa"
    - cp "${HOME}/.ssh/id_rsa.pub" "${HOME}/.ssh/authorized_keys"
    - ssh-keyscan -H localhost >> "${HOME}/.ssh/known_hosts"

    # Build the docker image if needed
    - .travis-data/before_install.sh

install:
    # Upgrade pip setuptools and wheel to be able to run the next command
    - pip install -U pip wheel setuptools
    # Install AiiDA with some optional dependencies
<<<<<<< HEAD
    - pip install .[REST,docs,atomic_tools,testing]
    # Unreleased plum version required for fast-forwarding
    - pip install -U git+https://github.com/greschd/plumpy.git@edge

before_script:
    # Here I create the actual DB for submission
    - psql -c "CREATE DATABASE $TEST_AIIDA_BACKEND;" -U postgres
    # Here I create the test DB
    - psql -c "CREATE DATABASE test_$TEST_AIIDA_BACKEND;" -U postgres
=======
    - pip install .[REST,docs,atomic_tools,testing,dev_precommit]
>>>>>>> f0c8e2c1

env:
## Build matrix to test both backends, and the docs
## I still let it create the test backend for django 
## also when building the docs
## because otherwise the code would complain. Also, I need latex.
- TEST_TYPE="pre-commit"
- TEST_AIIDA_BACKEND=django TEST_TYPE="docs"
- TEST_AIIDA_BACKEND=django TEST_TYPE="tests"
- TEST_AIIDA_BACKEND=sqlalchemy TEST_TYPE="tests"


before_script:
    - .travis-data/setup_profiles.sh
    - .travis-data/before_script.sh

script: .travis-data/test_script.sh

git:
  depth: 3<|MERGE_RESOLUTION|>--- conflicted
+++ resolved
@@ -41,24 +41,15 @@
 install:
     # Upgrade pip setuptools and wheel to be able to run the next command
     - pip install -U pip wheel setuptools
-    # Install AiiDA with some optional dependencies
-<<<<<<< HEAD
-    - pip install .[REST,docs,atomic_tools,testing]
     # Unreleased plum version required for fast-forwarding
     - pip install -U git+https://github.com/greschd/plumpy.git@edge
+    # Install AiiDA with some optional dependencies
+    - pip install .[REST,docs,atomic_tools,testing,dev_precommit]
 
-before_script:
-    # Here I create the actual DB for submission
-    - psql -c "CREATE DATABASE $TEST_AIIDA_BACKEND;" -U postgres
-    # Here I create the test DB
-    - psql -c "CREATE DATABASE test_$TEST_AIIDA_BACKEND;" -U postgres
-=======
-    - pip install .[REST,docs,atomic_tools,testing,dev_precommit]
->>>>>>> f0c8e2c1
 
 env:
 ## Build matrix to test both backends, and the docs
-## I still let it create the test backend for django 
+## I still let it create the test backend for django
 ## also when building the docs
 ## because otherwise the code would complain. Also, I need latex.
 - TEST_TYPE="pre-commit"
